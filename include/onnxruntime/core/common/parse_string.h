// Copyright (c) Microsoft Corporation. All rights reserved.
// Licensed under the MIT License.

#pragma once

#include <locale>
#include <sstream>
#include <string_view>
#include <type_traits>

#include "core/common/common.h"

namespace onnxruntime {

/**
 * Tries to parse a value from an entire string.
 */
template <typename T>
<<<<<<< HEAD
bool TryParseStringWithClassicLocale(std::string_view str, T& value) {
  ORT_IF_CONSTEXPR (std::is_integral<T>::value && std::is_unsigned<T>::value) {
=======
bool TryParseStringWithClassicLocale(const std::string& str, T& value) {
  if constexpr (std::is_integral<T>::value && std::is_unsigned<T>::value) {
>>>>>>> 733db314
    // if T is unsigned integral type, reject negative values which will wrap
    if (!str.empty() && str[0] == '-') {
      return false;
    }
  }

  // don't allow leading whitespace
  if (!str.empty() && std::isspace(str[0], std::locale::classic())) {
    return false;
  }

  std::istringstream is{std::string{str}};
  is.imbue(std::locale::classic());
  T parsed_value{};

  const bool parse_successful =
      is >> parsed_value &&
      is.get() == std::istringstream::traits_type::eof();  // don't allow trailing characters
  if (!parse_successful) {
    return false;
  }

  value = std::move(parsed_value);
  return true;
}

inline bool TryParseStringWithClassicLocale(std::string_view str, std::string& value) {
  value = str;
  return true;
}

inline bool TryParseStringWithClassicLocale(std::string_view str, bool& value) {
  if (str == "0" || str == "False" || str == "false") {
    value = false;
    return true;
  }

  if (str == "1" || str == "True" || str == "true") {
    value = true;
    return true;
  }

  return false;
}

/**
 * Parses a value from an entire string.
 */
template <typename T>
Status ParseStringWithClassicLocale(std::string_view s, T& value) {
  ORT_RETURN_IF_NOT(TryParseStringWithClassicLocale(s, value), "Failed to parse value: \"", value, "\"");
  return Status::OK();
}

/**
 * Parses a value from an entire string.
 */
template <typename T>
T ParseStringWithClassicLocale(std::string_view s) {
  T value{};
  ORT_THROW_IF_ERROR(ParseStringWithClassicLocale(s, value));
  return value;
}

}  // namespace onnxruntime<|MERGE_RESOLUTION|>--- conflicted
+++ resolved
@@ -16,13 +16,8 @@
  * Tries to parse a value from an entire string.
  */
 template <typename T>
-<<<<<<< HEAD
 bool TryParseStringWithClassicLocale(std::string_view str, T& value) {
-  ORT_IF_CONSTEXPR (std::is_integral<T>::value && std::is_unsigned<T>::value) {
-=======
-bool TryParseStringWithClassicLocale(const std::string& str, T& value) {
   if constexpr (std::is_integral<T>::value && std::is_unsigned<T>::value) {
->>>>>>> 733db314
     // if T is unsigned integral type, reject negative values which will wrap
     if (!str.empty() && str[0] == '-') {
       return false;

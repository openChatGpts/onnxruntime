--- conflicted
+++ resolved
@@ -34,14 +34,10 @@
 
 namespace utils {
 
-<<<<<<< HEAD
-=======
 // Will only create string in flatbuffers when has_string is true
 flatbuffers::Offset<flatbuffers::String> SaveStringToOrtFormat(flatbuffers::FlatBufferBuilder& builder,
                                                                bool has_string, const std::string& src);
 
-// TODO, add ORT_MUST_USE_RESULT when it is moved to a different header
->>>>>>> 98538580
 onnxruntime::common::Status SaveValueInfoOrtFormat(
     flatbuffers::FlatBufferBuilder& builder, const ONNX_NAMESPACE::ValueInfoProto& value_info_proto,
     flatbuffers::Offset<fbs::ValueInfo>& fbs_value_info) ORT_MUST_USE_RESULT;

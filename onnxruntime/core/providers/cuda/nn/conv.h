// Copyright (c) Microsoft Corporation. All rights reserved.
// Licensed under the MIT License.

#pragma once

#include "core/common/common.h"
#include "core/platform/ort_mutex.h"
#include "core/providers/cuda/cuda_kernel.h"
#include "core/providers/cuda/cudnn_common.h"
#include "core/providers/cpu/nn/conv_attributes.h"
#include <list>

namespace onnxruntime {
namespace cuda {

class CudnnConvolutionDescriptor final {
 public:
  CudnnConvolutionDescriptor();
  ~CudnnConvolutionDescriptor();

  Status Set(size_t rank,
             const std::vector<int64_t>& pads,
             const std::vector<int64_t>& strides,
             const std::vector<int64_t>& dilations,
             cudnnConvolutionMode_t mode,
             cudnnDataType_t data_type);

  operator cudnnConvolutionDescriptor_t() const { return desc_; }

 private:
  cudnnConvolutionDescriptor_t desc_;
};

template <typename T>
struct vector_hash {
  std::size_t operator()(const std::vector<T>& values) const {
    std::size_t seed = values.size();
    for (auto& val : values)
      seed ^= std::hash<T>()(val) + 0x9e3779b9 + (seed << 6) + (seed >> 2);
    return seed;
  }
};

template <typename Key, typename T,
          typename Hash = std::hash<Key>,
          typename KeyEqual = std::equal_to<Key>,
          typename ListAllocator = std::allocator<Key>>
class lru_unordered_map {
 public:
  lru_unordered_map(size_t max_size) : max_size_(max_size) {}

  void insert(const Key& key, const T& value) {
    auto it = items_.find(key);
    if (it != items_.end()) {
      it->second.value = value;
      move_to_front(it->second.lru_iterator);
      return;
    }

    while (size() + 1 > max_size_) {
      items_.erase(lru_list_.back());
      lru_list_.pop_back();
    }

    lru_list_.emplace_front(key);
    items_.emplace(key, value_type{value, lru_list_.begin()});
  }

  T& at(const Key& key) {
    auto it = items_.find(key);
    if (it == items_.end()) {
      throw std::out_of_range("There is no such key in cache");
    }
    move_to_front(it->second.lru_iterator);
    return it->second.value;
  }

  bool contains(const Key& key) const {
    return items_.find(key) != items_.end();
  }

  size_t size() const {
    return items_.size();
  }

  void clear() {
    items_.clear();
    lru_list_.clear();
  }

 private:
  using list_type = std::list<Key, ListAllocator>;
  using iterator_type = typename list_type::iterator;
  struct value_type {
    T value;
    iterator_type lru_iterator;
  };
  using MapAllocator = std::allocator<std::pair<const Key, value_type>>;

  void move_to_front(iterator_type it) {
    lru_list_.splice(lru_list_.begin(), lru_list_, it);
  }

  size_t max_size_;
  std::unordered_map<Key, value_type, Hash, KeyEqual, MapAllocator> items_;
  list_type lru_list_;
};

// cached cudnn descriptors
constexpr size_t MAX_CACHED_ALGO_PERF_RESULTS = 10000;

template <typename AlgoPerfType>
struct CudnnConvState {
  // if x/w dims changed, update algo and cudnnTensors
  std::vector<int64_t> last_x_dims;
  std::vector<int64_t> last_w_dims;

  // these would be recomputed if x/w dims change
  std::vector<int64_t> y_dims;
  std::vector<int64_t> y_dims_with_adjusted_pads;
  size_t workspace_bytes;
  decltype(AlgoPerfType().algo) algo;
  CudnnTensor x_tensor;
  const void* x_data = nullptr;
  size_t element_size = 0;
  CudnnFilterDescriptor w_desc;
  const void* w_data = nullptr;
  CudnnTensor b_tensor;
  const void* b_data = nullptr;
  void* b_zero = nullptr;
  CudnnTensor y_tensor;
  Tensor* Y = nullptr;
  void* y_data = nullptr;
  CudnnTensor z_tensor;
  const void* z_data = nullptr;
  CudnnConvolutionDescriptor conv_desc;

  struct PerfResultParams {
    decltype(AlgoPerfType().algo) algo;
    decltype(AlgoPerfType().memory) memory;
    decltype(AlgoPerfType().mathType) mathType;
  };

  lru_unordered_map<std::vector<int64_t>, PerfResultParams, vector_hash<int64_t>> cached_benchmark_results{MAX_CACHED_ALGO_PERF_RESULTS};

  // Some properties needed to support asymmetric padded Conv nodes
  bool post_slicing_required;
  std::vector<int64_t> slice_starts;
  std::vector<int64_t> slice_ends;
  std::vector<int64_t> slice_axes;

  // note that conv objects are shared between execution frames, and a lock is needed to avoid multi-thread racing
  OrtMutex mutex;
  IAllocatorUniquePtr<void> memory_for_cudnn_conv_results;

  ~CudnnConvState() {
    if (b_zero) {
      CUDA_CALL_THROW(cudaFree(b_zero));
      b_zero = nullptr;
    }
  }
};

enum : size_t {
  AlgoSearchWorkspaceSize = 32 * 1024 * 1024,
};

template <typename T>
class Conv : public CudaKernel {
 public:
  using CudaT = typename ToCudaType<T>::MappedType;

  Conv(const OpKernelInfo& info) : CudaKernel(info), conv_attrs_(info) {
    auto pads_size = conv_attrs_.pads.size();
    ORT_ENFORCE(pads_size % 2 == 0);
  }

  Status ComputeInternal(OpKernelContext* context) const override;

 protected:
  inline IAllocatorUniquePtr<void> GetWorkSpace() const {
    return GetScratchBuffer<void>(s_.workspace_bytes);
  }
  const CudaT alpha_ = Consts<CudaT>::One;
  const CudaT beta_ = Consts<CudaT>::Zero;
  Status UpdateState(OpKernelContext* context, bool bias_expected = false) const;
  ConvAttributes conv_attrs_;
  mutable CudnnConvState<cudnnConvolutionFwdAlgoPerf_t> s_;
  constexpr static auto kDefaultConvAlgo = CUDNN_CONVOLUTION_FWD_ALGO_IMPLICIT_PRECOMP_GEMM;
};

<<<<<<< HEAD
Status SliceOutUnwantedOutputSection(const void* input_data,
=======
Status SliceOutUnwantedOutputSection(cudaStream_t stream,
                                     const void* input_data,
>>>>>>> f649f917
                                     const std::vector<int64_t>& input_dims,
                                     void* output_data,
                                     const std::vector<int64_t>& output_dims,
                                     std::vector<int64_t> starts,
                                     const std::vector<int64_t>& ends,
                                     const std::vector<int64_t>& axes,
                                     size_t element_size);
}  // namespace cuda
}  // namespace onnxruntime<|MERGE_RESOLUTION|>--- conflicted
+++ resolved
@@ -189,12 +189,8 @@
   constexpr static auto kDefaultConvAlgo = CUDNN_CONVOLUTION_FWD_ALGO_IMPLICIT_PRECOMP_GEMM;
 };
 
-<<<<<<< HEAD
-Status SliceOutUnwantedOutputSection(const void* input_data,
-=======
 Status SliceOutUnwantedOutputSection(cudaStream_t stream,
                                      const void* input_data,
->>>>>>> f649f917
                                      const std::vector<int64_t>& input_dims,
                                      void* output_data,
                                      const std::vector<int64_t>& output_dims,

// Copyright (c) Microsoft Corporation. All rights reserved.
// Licensed under the MIT License.

#pragma once

#include "QnnTypes.h"
#include "core/session/onnxruntime_cxx_api.h"

#include "nlohmann/json.hpp"

#include <functional>
#include <numeric>
#include <vector>
#include <string>
#include <unordered_set>

namespace onnxruntime {
namespace qnn {
class QnnOpConfigWrapper;

namespace utils {
size_t GetElementSizeByType(const Qnn_DataType_t& data_type);

size_t GetElementSizeByType(ONNXTensorElementDataType elem_type);

// TODO: make these work with Wrappers?
std::ostream& operator<<(std::ostream& out, const Qnn_Param_t& qnn_param);
std::ostream& operator<<(std::ostream& out, const Qnn_Tensor_t& tensor);
std::ostream& operator<<(std::ostream& out, const QnnOpConfigWrapper& op_conf_wrapper);

<<<<<<< HEAD
// Class that allows building a JSON representation of a QNN graph.
// The JSON graph is built in a format that can be loaded with Qualcomm's QNN Netron visualizer.
class QnnJSONGraph {
 public:
  QnnJSONGraph();

  /**
   * Add QNN operator to JSON graph.
   *
   * /param op_conf_wrapper QNN operator to add.
   */
  void AddOp(const QnnOpConfigWrapper& op_conf_wrapper);

  /**
   * Finalizes JSON graph (i.e., adds top-level graph metadata) and returns a reference
   * to the JSON object.
   *
   * /return A const reference to the finalized JSON graph object.
   */
  const nlohmann::json& Finalize();

 private:
  void AddOpTensors(gsl::span<const Qnn_Tensor_t> tensors);

  nlohmann::json json_;
  std::unordered_set<std::string> seen_tensors_;   // Tracks tensors already added to JSON graph.
  std::unordered_set<std::string> seen_op_types_;  // Tracks unique operator types.
};

Status GetQnnDataType(const bool is_quantized_node, const ONNX_NAMESPACE::TypeProto* type_proto,
=======
Status GetQnnDataType(const bool is_quantized_tensor, const ONNX_NAMESPACE::TypeProto* type_proto,
>>>>>>> b2b14086
                      Qnn_DataType_t& tensor_data_type);

bool OnnxDataTypeToQnnDataType(const int32_t data_type, Qnn_DataType_t& qnn_data_type, bool is_quantized = false);

inline void InitializeQuantizeParam(Qnn_QuantizeParams_t& quantize_param, bool is_quantized_tensor, float scale = 0.0f, int32_t offset = 0) {
  quantize_param.encodingDefinition = is_quantized_tensor ? QNN_DEFINITION_DEFINED : QNN_DEFINITION_UNDEFINED;
  quantize_param.quantizationEncoding = is_quantized_tensor ? QNN_QUANTIZATION_ENCODING_SCALE_OFFSET : QNN_QUANTIZATION_ENCODING_UNDEFINED;
  quantize_param.scaleOffsetEncoding.scale = scale;
  quantize_param.scaleOffsetEncoding.offset = offset;
}

// Utility function that checks if an array of strings contains a specific string.
// Used to validate ONNX operator attributes.
template <size_t N>
static bool ArrayHasString(const std::array<std::string_view, N>& strings, std::string_view str) {
  for (auto s : strings) {
    if (s == str) {
      return true;
    }
  }

  return false;
}

}  // namespace utils
}  // namespace qnn
}  // namespace onnxruntime<|MERGE_RESOLUTION|>--- conflicted
+++ resolved
@@ -6,6 +6,7 @@
 #include "QnnTypes.h"
 #include "core/session/onnxruntime_cxx_api.h"
 
+#include "gsl/span"
 #include "nlohmann/json.hpp"
 
 #include <functional>
@@ -28,7 +29,6 @@
 std::ostream& operator<<(std::ostream& out, const Qnn_Tensor_t& tensor);
 std::ostream& operator<<(std::ostream& out, const QnnOpConfigWrapper& op_conf_wrapper);
 
-<<<<<<< HEAD
 // Class that allows building a JSON representation of a QNN graph.
 // The JSON graph is built in a format that can be loaded with Qualcomm's QNN Netron visualizer.
 class QnnJSONGraph {
@@ -58,10 +58,7 @@
   std::unordered_set<std::string> seen_op_types_;  // Tracks unique operator types.
 };
 
-Status GetQnnDataType(const bool is_quantized_node, const ONNX_NAMESPACE::TypeProto* type_proto,
-=======
 Status GetQnnDataType(const bool is_quantized_tensor, const ONNX_NAMESPACE::TypeProto* type_proto,
->>>>>>> b2b14086
                       Qnn_DataType_t& tensor_data_type);
 
 bool OnnxDataTypeToQnnDataType(const int32_t data_type, Qnn_DataType_t& qnn_data_type, bool is_quantized = false);

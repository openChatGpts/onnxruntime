// Copyright (c) Microsoft Corporation. All rights reserved.
// Licensed under the MIT License.

#include "core/providers/qnn/builder/opbuilder/base_op_builder.h"
#include "core/providers/qnn/builder/qnn_utils.h"

#include <core/providers/common.h>

#include "core/providers/shared/utils/utils.h"
#include "core/framework/tensorprotoutils.h"
#include "core/providers/cpu/tensor/transpose.h"
#include "core/common/safeint.h"

namespace onnxruntime {
namespace qnn {

std::string BaseOpBuilder::GetOpBuilderType() const {
  return op_builder_type_;
}

// Add operator related
Status BaseOpBuilder::IsOpSupported(QnnModelWrapper& qnn_model_wrapper,
                                    const NodeUnit& node_unit,
                                    const logging::Logger& logger) const {
  return AddToModelBuilder(qnn_model_wrapper, node_unit, logger, true);
}

// Add operator related
Status BaseOpBuilder::AddToModelBuilder(QnnModelWrapper& qnn_model_wrapper,
                                        const NodeUnit& node_unit,
                                        const logging::Logger& logger,
                                        bool do_op_validation) const {
  LOGS(logger, VERBOSE) << "QNN node builder is trying to add node. Onnx node name: [" << node_unit.Name()
                        << "] onnx node type: [" << node_unit.OpType() << "].";

  std::vector<std::string> input_names;
  // Inputs & output handling mostly same for most of the Ops, just node attributes are different
  ORT_RETURN_IF_ERROR(ProcessInputs(qnn_model_wrapper, node_unit, logger,
                                    input_names, do_op_validation));

  ORT_RETURN_IF_ERROR(ProcessAttributesAndOutputs(qnn_model_wrapper, node_unit, std::move(input_names),
                                                  logger, do_op_validation));

  return Status::OK();
}

<<<<<<< HEAD
bool OnnxDataTypeToQnnDataType(const int32_t onnx_data_type, Qnn_DataType_t& qnn_data_type, bool is_quantized) {
  const std::unordered_map<int32_t, Qnn_DataType_t> onnx_to_qnn_data_type = {
      {ONNX_NAMESPACE::TensorProto_DataType_INT8, QNN_DATATYPE_INT_8},
      {ONNX_NAMESPACE::TensorProto_DataType_INT16, QNN_DATATYPE_INT_16},
      {ONNX_NAMESPACE::TensorProto_DataType_INT32, QNN_DATATYPE_INT_32},
      {ONNX_NAMESPACE::TensorProto_DataType_INT64, QNN_DATATYPE_INT_64},
      {ONNX_NAMESPACE::TensorProto_DataType_UINT8, QNN_DATATYPE_UINT_8},
      {ONNX_NAMESPACE::TensorProto_DataType_UINT16, QNN_DATATYPE_UINT_16},
      {ONNX_NAMESPACE::TensorProto_DataType_UINT32, QNN_DATATYPE_UINT_32},
      {ONNX_NAMESPACE::TensorProto_DataType_UINT64, QNN_DATATYPE_UINT_64},
      {ONNX_NAMESPACE::TensorProto_DataType_FLOAT16, QNN_DATATYPE_FLOAT_16},
      {ONNX_NAMESPACE::TensorProto_DataType_FLOAT, QNN_DATATYPE_FLOAT_32},
      {ONNX_NAMESPACE::TensorProto_DataType_BOOL, QNN_DATATYPE_BOOL_8},
  };

  const std::unordered_map<int32_t, Qnn_DataType_t> onnx_to_qnn_data_type_quantized = {
      {ONNX_NAMESPACE::TensorProto_DataType_INT8, QNN_DATATYPE_SFIXED_POINT_8},
      {ONNX_NAMESPACE::TensorProto_DataType_INT16, QNN_DATATYPE_SFIXED_POINT_16},
      {ONNX_NAMESPACE::TensorProto_DataType_INT32, QNN_DATATYPE_SFIXED_POINT_32},
      {ONNX_NAMESPACE::TensorProto_DataType_INT64, QNN_DATATYPE_INT_64},
      {ONNX_NAMESPACE::TensorProto_DataType_UINT8, QNN_DATATYPE_UFIXED_POINT_8},
      {ONNX_NAMESPACE::TensorProto_DataType_UINT16, QNN_DATATYPE_UFIXED_POINT_16},
      {ONNX_NAMESPACE::TensorProto_DataType_UINT32, QNN_DATATYPE_UFIXED_POINT_32},
      {ONNX_NAMESPACE::TensorProto_DataType_UINT64, QNN_DATATYPE_UINT_64},
      {ONNX_NAMESPACE::TensorProto_DataType_FLOAT16, QNN_DATATYPE_FLOAT_16},
      {ONNX_NAMESPACE::TensorProto_DataType_FLOAT, QNN_DATATYPE_FLOAT_32},
      {ONNX_NAMESPACE::TensorProto_DataType_BOOL, QNN_DATATYPE_BOOL_8},
  };

  const auto do_type_mapping = [](const std::unordered_map<int32_t, Qnn_DataType_t>& mapping_table,
                                  const int32_t onnx_data_type,
                                  Qnn_DataType_t& qnn_data_type) -> bool {
    auto pos = mapping_table.find(onnx_data_type);
    if (pos == mapping_table.end()) {
      LOGS_DEFAULT(INFO) << "Onnx data type not supported by Qnn, onnx data type: " << onnx_data_type;
      return false;
    }
    qnn_data_type = pos->second;
    return true;
  };

  if (is_quantized) {
    return do_type_mapping(onnx_to_qnn_data_type_quantized, onnx_data_type, qnn_data_type);
  } else {
    return do_type_mapping(onnx_to_qnn_data_type, onnx_data_type, qnn_data_type);
  }
}

=======
>>>>>>> e70a23f8
Status BaseOpBuilder::ProcessInput(QnnModelWrapper& qnn_model_wrapper,
                                   const NodeUnitIODef& input,
                                   const logging::Logger& logger,
                                   std::vector<std::string>& input_names) const {
  const auto& input_name = input.node_arg.Name();

  if (qnn_model_wrapper.IsQnnTensorWrapperExist(input_name)) {
    LOGS(logger, VERBOSE) << "Tensor already added, skip it: " << input_name;
    input_names.push_back(input_name);
    return Status::OK();
  }

  OnnxInputInfo input_info = {};
  ORT_RETURN_IF_ERROR(qnn_model_wrapper.GetOnnxInputInfo(input, input_info));

  std::vector<uint8_t> unpacked_tensor;
  if (input_info.is_initializer) {
    ORT_RETURN_IF_ERROR(qnn_model_wrapper.UnpackInitializerData(*input_info.initializer_tensor, unpacked_tensor));
  }

  Qnn_TensorType_t tensor_type = GetInputTensorType(qnn_model_wrapper, input_name);
  QnnTensorWrapper input_tensorwrapper(input_name, tensor_type, input_info.qnn_data_type, input_info.quant_param,
                                       std::move(input_info.shape), std::move(unpacked_tensor));
  ORT_RETURN_IF_NOT(qnn_model_wrapper.AddTensorWrapper(std::move(input_tensorwrapper)), "Failed to add tensor.");
  input_names.push_back(input_name);

  return Status::OK();
}

Status BaseOpBuilder::ProcessInputs(QnnModelWrapper& qnn_model_wrapper,
                                    const NodeUnit& node_unit,
                                    const logging::Logger& logger,
                                    std::vector<std::string>& input_names,
                                    bool do_op_validation) const {
  ORT_UNUSED_PARAMETER(do_op_validation);

  const auto& inputs = node_unit.Inputs();
  const auto input_count = GetInputCountQnnRequired(node_unit);
  for (size_t input_i = 0; input_i < input_count; ++input_i) {
    ORT_RETURN_IF_ERROR(ProcessInput(qnn_model_wrapper, inputs[input_i], logger, input_names));
  }

  return Status::OK();
}

Status BaseOpBuilder::ProcessAttributesAndOutputs(QnnModelWrapper& qnn_model_wrapper,
                                                  const NodeUnit& node_unit,
                                                  std::vector<std::string>&& input_names,
                                                  const logging::Logger& logger,
                                                  bool do_op_validation) const {
  if (input_names.size() < 1) {
    return Status::OK();
  }

  ORT_RETURN_IF_ERROR(ProcessOutputs(qnn_model_wrapper, node_unit, std::move(input_names), {},
                                     logger, do_op_validation, GetQnnOpType(node_unit.OpType())));
  return Status::OK();
}

Status BaseOpBuilder::ProcessOutputs(QnnModelWrapper& qnn_model_wrapper,
                                     const NodeUnit& node_unit,
                                     std::vector<std::string>&& input_names,
                                     std::vector<std::string>&& param_tensor_names,
                                     const logging::Logger& logger,
                                     bool do_op_validation,
                                     const std::string& qnn_op_type) const {
  ORT_UNUSED_PARAMETER(logger);
  // Add output
  // Output part is common for all Ops, only difference is the Op attribute
  const auto& outputs = node_unit.Outputs();
  std::vector<std::string> output_names;
  struct CastNodeInfo {
    std::string node_name;
    std::string input_name;
    std::string output_name;
  };
  std::vector<CastNodeInfo> cast_node_info_vec;

  const auto output_count = GetOutputCountQnnRequired(node_unit);
  for (size_t output_i = 0; output_i < output_count; ++output_i) {
    const auto& output_name = outputs[output_i].node_arg.Name();

    Qnn_QuantizeParams_t quantize_param = QNN_QUANTIZE_PARAMS_INIT;
    bool is_quantized_tensor = outputs[output_i].quant_param.has_value();
    utils::InitializeQuantizeParam(quantize_param, is_quantized_tensor);

    const auto* type_proto = outputs[output_i].node_arg.TypeAsProto();
    Qnn_DataType_t qnn_data_type = QNN_DATATYPE_UNDEFINED;
    ORT_RETURN_IF_ERROR(utils::GetQnnDataType(is_quantized_tensor, type_proto, qnn_data_type));
    ORT_RETURN_IF_NOT(qnn_model_wrapper.ProcessQuantizationParameter(outputs[output_i].quant_param,
                                                                     quantize_param.scaleOffsetEncoding.scale,
                                                                     quantize_param.scaleOffsetEncoding.offset),
                      "Cannot get quantization parameter");
    std::vector<uint32_t> output_shape;
    ORT_RETURN_IF_NOT(qnn_model_wrapper.GetOnnxShape(outputs[output_i].node_arg, output_shape),
                      "Cannot get shape");
    Qnn_DataType_t supported_qnn_data_type = GetSupportedOutputDataType(output_i, qnn_data_type);
    bool is_graph_output = qnn_model_wrapper.IsGraphOutput(output_name);
    if (supported_qnn_data_type != qnn_data_type && is_graph_output && !do_op_validation) {
      std::string cast_node_name = output_name + "_ort_qnn_ep_cast";
      std::string cast_input_name = output_name + "_ort_qnn_ep_aux";
      std::vector<uint32_t> cast_output_shape = output_shape;
      QnnTensorWrapper cast_input_tensorwrapper(cast_input_name,
                                                QNN_TENSOR_TYPE_NATIVE,
                                                supported_qnn_data_type,
                                                quantize_param,
                                                std::move(cast_output_shape));
      ORT_RETURN_IF_NOT(qnn_model_wrapper.AddTensorWrapper(std::move(cast_input_tensorwrapper)), "Failed to add tensor.");
      output_names.push_back(cast_input_name);
      cast_node_info_vec.push_back({cast_node_name, cast_input_name, output_name});
    } else {
      qnn_data_type = supported_qnn_data_type;
      output_names.push_back(output_name);
    }
    Qnn_TensorType_t tensor_type = is_graph_output ? QNN_TENSOR_TYPE_APP_READ : QNN_TENSOR_TYPE_NATIVE;
    QnnTensorWrapper output_tensorwrapper(output_name,
                                          tensor_type,
                                          qnn_data_type,
                                          quantize_param,
                                          std::move(output_shape));
    ORT_RETURN_IF_NOT(qnn_model_wrapper.AddTensorWrapper(std::move(output_tensorwrapper)), "Failed to add tensor.");
  }

  ORT_RETURN_IF_NOT(qnn_model_wrapper.CreateQnnNode(GetNodeName(node_unit),
                                                    QNN_OP_PACKAGE_NAME_QTI_AISW,
                                                    qnn_op_type,  // Typically GetQnnOpType(), but can be overridden.
                                                    std::move(input_names),
                                                    std::move(output_names),
                                                    std::move(param_tensor_names),
                                                    do_op_validation),
                    "Failed to add node.");
  for (const auto& cast_node_info : cast_node_info_vec) {
    // Insert cast node.
    ORT_RETURN_IF_NOT(qnn_model_wrapper.CreateQnnNode(cast_node_info.node_name,
                                                      QNN_OP_PACKAGE_NAME_QTI_AISW,
                                                      "Cast",
                                                      {cast_node_info.input_name},
                                                      {cast_node_info.output_name},
                                                      {}),
                      " Failed to add Cast node");
  }
  return Status::OK();
}

Status BaseOpBuilder::TransposeInitializer(const QnnModelWrapper& qnn_model_wrapper,
                                           const onnx::TensorProto& initializer,
                                           const std::vector<size_t>& perm,
                                           std::vector<uint8_t>& transposed_data) const {
  const DataTypeImpl* tensor_dtype = DataTypeImpl::TensorTypeFromONNXEnum(initializer.data_type())->GetElementType();
  const auto tensor_shape_dims = onnxruntime::utils::GetTensorShapeFromTensorProto(initializer);
  TensorShape tensor_shape{tensor_shape_dims};
  AllocatorPtr cpu_allocator = std::make_shared<CPUAllocator>();
  Tensor in_tensor = Tensor(tensor_dtype, tensor_shape, cpu_allocator);

  auto rank = perm.size();
  std::vector<int64_t> new_tensor_shape_dims;
  std::vector<size_t> permutations;
  new_tensor_shape_dims.reserve(rank);
  permutations.reserve(rank);
  for (int64_t p : perm) {
    permutations.push_back(p);
    new_tensor_shape_dims.push_back(tensor_shape_dims[p]);
  }

  TensorShape new_tensor_shape(new_tensor_shape_dims);
  Tensor out_tensor = Tensor(tensor_dtype, new_tensor_shape, cpu_allocator);
  ORT_RETURN_IF_ERROR(onnxruntime::utils::TensorProtoToTensor(Env::Default(), nullptr, initializer, in_tensor));
  ORT_RETURN_IF_ERROR(Transpose::DoTranspose(permutations, in_tensor, out_tensor));
  onnx::TensorProto new_tensor_proto = onnxruntime::utils::TensorToTensorProto(out_tensor, "test");
  ORT_RETURN_IF_ERROR(qnn_model_wrapper.UnpackInitializerData(new_tensor_proto, transposed_data));

  return Status::OK();
}

Status BaseOpBuilder::ProcessAxisAttribute(const QnnModelWrapper& qnn_model_wrapper,
                                           const NodeUnit& node_unit,
                                           Qnn_Scalar_t& axis_qnn_scalar,
                                           int32_t& default_axis_value) const {
  const auto& inputs = node_unit.Inputs();
  std::vector<uint32_t> input_shape;
  ORT_RETURN_IF_NOT(qnn_model_wrapper.GetOnnxShape(inputs[0].node_arg, input_shape), "Cannot get shape");

  auto rank = static_cast<int32_t>(input_shape.size());
  NodeAttrHelper node_helper(node_unit);
  int32_t onnx_axis = node_helper.Get("axis", default_axis_value);
  if (onnx_axis < 0) {
    onnx_axis += rank;
  }
  ORT_ENFORCE((onnx_axis >= 0 && onnx_axis < static_cast<int32_t>(input_shape.size())), "QNN requires axis range [0, rank-1].");
  default_axis_value = onnx_axis;

  bool is_gather_op = (node_unit.OpType() == "Gather");
  if (is_gather_op) {
    axis_qnn_scalar.dataType = QNN_DATATYPE_INT_32;
    axis_qnn_scalar.int32Value = onnx_axis;
  } else {
    axis_qnn_scalar.dataType = QNN_DATATYPE_UINT_32;
    axis_qnn_scalar.uint32Value = static_cast<uint32_t>(onnx_axis);
  }

  return Status::OK();
}

Qnn_TensorType_t GetInputTensorType(const QnnModelWrapper& qnn_model_wrapper, const std::string& input_name) {
  if (qnn_model_wrapper.IsInitializerInput(input_name)) {
    return QNN_TENSOR_TYPE_STATIC;
  } else if (qnn_model_wrapper.IsGraphInput(input_name)) {
    return QNN_TENSOR_TYPE_APP_WRITE;
  } else if (qnn_model_wrapper.IsGraphOutput(input_name)) {
    return QNN_TENSOR_TYPE_APP_READ;
  } else {
    return QNN_TENSOR_TYPE_NATIVE;
  }
}

Status DataTypeCheckForCpuBackend(QnnModelWrapper& qnn_model_wrapper, ONNX_NAMESPACE::DataType onnx_tensor_data_type) {
  const auto float_elem_type = ONNX_NAMESPACE::Utils::DataTypeUtils::ToType("float");
  bool is_cpu_backend = (qnn_model_wrapper.GetQnnBackendType() == QnnBackendType::CPU);
  ORT_RETURN_IF(is_cpu_backend && onnx_tensor_data_type != float_elem_type, "QNN CPU backend only support float data type.");

  return Status::OK();
}

}  // namespace qnn
}  // namespace onnxruntime<|MERGE_RESOLUTION|>--- conflicted
+++ resolved
@@ -44,57 +44,6 @@
   return Status::OK();
 }
 
-<<<<<<< HEAD
-bool OnnxDataTypeToQnnDataType(const int32_t onnx_data_type, Qnn_DataType_t& qnn_data_type, bool is_quantized) {
-  const std::unordered_map<int32_t, Qnn_DataType_t> onnx_to_qnn_data_type = {
-      {ONNX_NAMESPACE::TensorProto_DataType_INT8, QNN_DATATYPE_INT_8},
-      {ONNX_NAMESPACE::TensorProto_DataType_INT16, QNN_DATATYPE_INT_16},
-      {ONNX_NAMESPACE::TensorProto_DataType_INT32, QNN_DATATYPE_INT_32},
-      {ONNX_NAMESPACE::TensorProto_DataType_INT64, QNN_DATATYPE_INT_64},
-      {ONNX_NAMESPACE::TensorProto_DataType_UINT8, QNN_DATATYPE_UINT_8},
-      {ONNX_NAMESPACE::TensorProto_DataType_UINT16, QNN_DATATYPE_UINT_16},
-      {ONNX_NAMESPACE::TensorProto_DataType_UINT32, QNN_DATATYPE_UINT_32},
-      {ONNX_NAMESPACE::TensorProto_DataType_UINT64, QNN_DATATYPE_UINT_64},
-      {ONNX_NAMESPACE::TensorProto_DataType_FLOAT16, QNN_DATATYPE_FLOAT_16},
-      {ONNX_NAMESPACE::TensorProto_DataType_FLOAT, QNN_DATATYPE_FLOAT_32},
-      {ONNX_NAMESPACE::TensorProto_DataType_BOOL, QNN_DATATYPE_BOOL_8},
-  };
-
-  const std::unordered_map<int32_t, Qnn_DataType_t> onnx_to_qnn_data_type_quantized = {
-      {ONNX_NAMESPACE::TensorProto_DataType_INT8, QNN_DATATYPE_SFIXED_POINT_8},
-      {ONNX_NAMESPACE::TensorProto_DataType_INT16, QNN_DATATYPE_SFIXED_POINT_16},
-      {ONNX_NAMESPACE::TensorProto_DataType_INT32, QNN_DATATYPE_SFIXED_POINT_32},
-      {ONNX_NAMESPACE::TensorProto_DataType_INT64, QNN_DATATYPE_INT_64},
-      {ONNX_NAMESPACE::TensorProto_DataType_UINT8, QNN_DATATYPE_UFIXED_POINT_8},
-      {ONNX_NAMESPACE::TensorProto_DataType_UINT16, QNN_DATATYPE_UFIXED_POINT_16},
-      {ONNX_NAMESPACE::TensorProto_DataType_UINT32, QNN_DATATYPE_UFIXED_POINT_32},
-      {ONNX_NAMESPACE::TensorProto_DataType_UINT64, QNN_DATATYPE_UINT_64},
-      {ONNX_NAMESPACE::TensorProto_DataType_FLOAT16, QNN_DATATYPE_FLOAT_16},
-      {ONNX_NAMESPACE::TensorProto_DataType_FLOAT, QNN_DATATYPE_FLOAT_32},
-      {ONNX_NAMESPACE::TensorProto_DataType_BOOL, QNN_DATATYPE_BOOL_8},
-  };
-
-  const auto do_type_mapping = [](const std::unordered_map<int32_t, Qnn_DataType_t>& mapping_table,
-                                  const int32_t onnx_data_type,
-                                  Qnn_DataType_t& qnn_data_type) -> bool {
-    auto pos = mapping_table.find(onnx_data_type);
-    if (pos == mapping_table.end()) {
-      LOGS_DEFAULT(INFO) << "Onnx data type not supported by Qnn, onnx data type: " << onnx_data_type;
-      return false;
-    }
-    qnn_data_type = pos->second;
-    return true;
-  };
-
-  if (is_quantized) {
-    return do_type_mapping(onnx_to_qnn_data_type_quantized, onnx_data_type, qnn_data_type);
-  } else {
-    return do_type_mapping(onnx_to_qnn_data_type, onnx_data_type, qnn_data_type);
-  }
-}
-
-=======
->>>>>>> e70a23f8
 Status BaseOpBuilder::ProcessInput(QnnModelWrapper& qnn_model_wrapper,
                                    const NodeUnitIODef& input,
                                    const logging::Logger& logger,

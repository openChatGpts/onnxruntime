// Copyright (c) Microsoft Corporation. All rights reserved.
// Licensed under the MIT License.

#include "precomp.h"

namespace Dml
{

class DmlOperatorLayerNormalization : public DmlOperator
{
public:
    DmlOperatorLayerNormalization(const MLOperatorKernelCreationContext& kernelCreationContext)
    :   DmlOperator(kernelCreationContext)
    {
        ORT_THROW_HR_IF(E_INVALIDARG, kernelCreationContext.GetInputCount() < 1);
        std::vector<std::vector<uint32_t>> inputShapes(kernelCreationContext.GetInputCount());
        std::vector<gsl::span<const uint32_t>> inputShapeSpans(kernelCreationContext.GetInputCount());
        inputShapes[0] = kernelCreationContext.GetTensorShapeDescription().GetInputTensorShape(0);

        for (uint32_t i = 1; i < kernelCreationContext.GetInputCount(); ++i)
        {
            auto inputShape = kernelCreationContext.GetTensorShapeDescription().GetInputTensorShape(i);
            ORT_THROW_HR_IF(E_INVALIDARG, inputShape.size() > inputShapes[0].size());

            // Pad in front to enable broadcasting. Even though we could just insert ones and DML would accept it,
            // metacommands are more likely to not understand a non-broadcasted scale/bias with different sizes than
            // the input, so we force the broadcasting here.
            inputShape.insert(inputShape.begin(), inputShapes[0].begin(), inputShapes[0].end() - inputShape.size());

            // Now, if our dimension count is smaller than 4, add trailing ones to make it easier to target metacommands
            inputShape.resize(std::max<size_t>(inputShape.size(), 4), 1);
            inputShapes[i] = std::move(inputShape);
            inputShapeSpans[i] = inputShapes[i];
        }

        inputShapes[0].resize(std::max<size_t>(inputShapes[0].size(), 4), 1);
        inputShapeSpans[0] = inputShapes[0];

        ORT_THROW_HR_IF(E_INVALIDARG, kernelCreationContext.GetOutputCount() != 1);
        std::vector<gsl::span<const uint32_t>> outputShapeSpans(kernelCreationContext.GetOutputCount());
        outputShapeSpans[0] = inputShapes[0];

        std::vector<std::optional<uint32_t>> kernelInputIndices = {0, 1, 2};

        // Initialize Input, Scale and Bias tensors with same dimension count as Input tensor
        // because DML MVN1 has a validation which requires all 3 needs to have same dimension count
        // due to historical artifact.
        DmlOperator::InitializeWithShapes(
            kernelCreationContext,
            kernelInputIndices,
            std::nullopt,
            inputShapeSpans,
            outputShapeSpans);

        const float epsilon = kernelCreationContext.GetOptionalAttribute<float>(AttrName::Epsilon, DefaultEpsilon);

        int32_t onnxAxis = kernelCreationContext.GetOptionalAttribute<int32_t>(AttrName::Axis, -1);
<<<<<<< HEAD
        uint32_t onnxInputDimCount = kernelCreationContext.GetTensorShapeDescription().GetInputTensorDimensionCount(0);
        onnxAxis = OperatorHelper::HandleNegativeAxis(onnxAxis, onnxInputDimCount);
        std::vector<uint32_t> onnxAxes(inputShapes[0].size() - onnxAxis);
=======
        uint32_t inputDimCount = kernelCreationContext.GetTensorShapeDescription().GetInputTensorDimensionCount(0);
        onnxAxis = OperatorHelper::HandleNegativeAxis(onnxAxis, inputDimCount);
        std::vector<uint32_t> onnxAxes(static_cast<size_t>(inputDimCount) - static_cast<size_t>(onnxAxis));
>>>>>>> 8c249cc8
        std::iota(onnxAxes.begin(), onnxAxes.end(), onnxAxis);

        assert(m_inputTensorDescs.size() == 3);
        assert(m_outputTensorDescs.size() == 1);

        auto inputDataType = m_inputTensorDescs[0].GetDmlDataType();
        ORT_THROW_HR_IF(E_INVALIDARG, inputDataType != DML_TENSOR_DATA_TYPE_FLOAT16 && inputDataType != DML_TENSOR_DATA_TYPE_FLOAT32);

        auto scaleDataType = m_inputTensorDescs[1].GetDmlDataType();
        ORT_THROW_HR_IF(E_INVALIDARG, scaleDataType != DML_TENSOR_DATA_TYPE_FLOAT16 && scaleDataType != DML_TENSOR_DATA_TYPE_FLOAT32);

        // Scale, Bias and Output always have the same data type
        ORT_THROW_HR_IF(E_INVALIDARG, m_inputTensorDescs[2].GetDmlDataType() != DML_TENSOR_TYPE_INVALID && m_inputTensorDescs[2].GetDmlDataType() != scaleDataType);
        ORT_THROW_HR_IF(E_INVALIDARG, m_outputTensorDescs[0].GetDmlDataType() != scaleDataType);

        auto inputDesc = m_inputTensorDescs[0].GetDmlDesc();
        auto scaleDesc = m_inputTensorDescs[1].GetDmlDesc();
        auto biasDesc = m_inputTensorDescs[2].GetDmlDesc();
        auto outputDesc = m_outputTensorDescs[0].GetDmlDesc();

        DML_CAST_OPERATOR_DESC inputCastDesc = {};
        DML_OPERATOR_DESC inputCastOpDesc = { DML_OPERATOR_CAST, nullptr };

        DML_CAST_OPERATOR_DESC scaleCastDesc = {};
        DML_OPERATOR_DESC scaleCastOpDesc = { DML_OPERATOR_CAST, nullptr };

        DML_CAST_OPERATOR_DESC biasCastDesc = {};
        DML_OPERATOR_DESC biasCastOpDesc = { DML_OPERATOR_CAST, nullptr };

        // When data types mismatch, we cast to the highest precision to respect DML's requirement that all datatypes must match
        TensorDesc inputCastOutputTensorDesc(DML_TENSOR_DATA_TYPE_FLOAT32, m_inputTensorDescs[0].GetSizes());
        DML_TENSOR_DESC inputCastOutputDmlTensorDesc = inputCastOutputTensorDesc.GetDmlDesc();

        TensorDesc scaleCastOutputTensorDesc(DML_TENSOR_DATA_TYPE_FLOAT32, m_inputTensorDescs[1].GetSizes());
        DML_TENSOR_DESC scaleCastOutputDmlTensorDesc = scaleCastOutputTensorDesc.GetDmlDesc();

        TensorDesc biasCastOutputTensorDesc(DML_TENSOR_DATA_TYPE_FLOAT32, m_inputTensorDescs[2].GetSizes());
        DML_TENSOR_DESC biasCastOutputDmlTensorDesc = biasCastOutputTensorDesc.GetDmlDesc();

        // Cast all tensors to the highest common precision
        if (inputDataType == DML_TENSOR_DATA_TYPE_FLOAT16 && scaleDataType == DML_TENSOR_DATA_TYPE_FLOAT32)
        {
            inputCastDesc.InputTensor = &inputDesc;
            inputCastDesc.OutputTensor = &inputCastOutputDmlTensorDesc;
            inputCastOpDesc.Desc = &inputCastDesc;
        }
        else if (inputDataType == DML_TENSOR_DATA_TYPE_FLOAT32 && scaleDataType == DML_TENSOR_DATA_TYPE_FLOAT16)
        {
            scaleCastDesc.InputTensor = &scaleDesc;
            scaleCastDesc.OutputTensor = &scaleCastOutputDmlTensorDesc;
            scaleCastOpDesc.Desc = &scaleCastDesc;

            if (m_inputTensorDescs[2].GetDmlDataType() != DML_TENSOR_TYPE_INVALID)
            {
                biasCastDesc.InputTensor = &biasDesc;
                biasCastDesc.OutputTensor = &biasCastOutputDmlTensorDesc;
                biasCastOpDesc.Desc = &biasCastDesc;
            }
        }

        // Make sure that the output is the same type as the input
        DML_CAST_OPERATOR_DESC outputCastDesc = {};
        DML_OPERATOR_DESC outputCastOpDesc = { DML_OPERATOR_CAST, nullptr };

        auto realInputDataType = inputCastOpDesc.Desc ? inputCastOutputTensorDesc.GetDmlDataType() : m_inputTensorDescs[0].GetDmlDataType();
        TensorDesc outputCastOutputTensorDesc(realInputDataType, m_outputTensorDescs[0].GetSizes());
        DML_TENSOR_DESC outputCastOutputDmlTensorDesc = outputCastOutputTensorDesc.GetDmlDesc();

        if (realInputDataType != m_outputTensorDescs[0].GetDmlDataType())
        {
            // After the operator has been executed, we need to cast the "casted" output tensor to the original output tensor that TF expects
            outputCastDesc.InputTensor = &outputCastOutputDmlTensorDesc;
            outputCastDesc.OutputTensor = &outputDesc;
            outputCastOpDesc.Desc = &outputCastDesc;
        }

        DML_MEAN_VARIANCE_NORMALIZATION1_OPERATOR_DESC operatorDesc = {};
        operatorDesc.InputTensor = inputCastOpDesc.Desc ? &inputCastOutputDmlTensorDesc : &inputDesc;
        operatorDesc.ScaleTensor = scaleCastOpDesc.Desc ? &scaleCastOutputDmlTensorDesc : &scaleDesc;
        operatorDesc.BiasTensor = biasCastOpDesc.Desc ? &biasCastOutputDmlTensorDesc : (biasDesc.Desc ? &biasDesc : nullptr);
        operatorDesc.OutputTensor = outputCastOpDesc.Desc ? &outputCastOutputDmlTensorDesc : &outputDesc;
        operatorDesc.Axes = onnxAxes.data();
        operatorDesc.AxisCount = gsl::narrow_cast<uint32_t>(onnxAxes.size());
        operatorDesc.NormalizeVariance = true;
        operatorDesc.Epsilon = epsilon;
        operatorDesc.FusedActivation = nullptr;
        DML_OPERATOR_DESC opDesc = { DML_OPERATOR_MEAN_VARIANCE_NORMALIZATION1, &operatorDesc };

        // Construct the graph
        std::vector<const DML_OPERATOR_DESC*> opDescs;
        opDescs.reserve(5);

        std::vector<DML_INPUT_GRAPH_EDGE_DESC> inputEdges;
        inputEdges.reserve(3);

        std::vector<DML_INTERMEDIATE_GRAPH_EDGE_DESC> intermediateEdges;
        intermediateEdges.reserve(4);

        std::vector<DML_OUTPUT_GRAPH_EDGE_DESC> outputEdges;
        outputEdges.reserve(1);

        opDescs.push_back(&opDesc);
        uint32_t currentNodeIndex = 1;

        DML_INPUT_GRAPH_EDGE_DESC dataInputEdge = {};
        dataInputEdge.GraphInputIndex = 0;
        dataInputEdge.ToNodeIndex = inputCastOpDesc.Desc ? currentNodeIndex : 0;
        dataInputEdge.ToNodeInputIndex = 0;
        inputEdges.push_back(std::move(dataInputEdge));

        if (inputCastOpDesc.Desc)
        {
            opDescs.push_back(&inputCastOpDesc);

            // Link the cast op to the MVN op
            DML_INTERMEDIATE_GRAPH_EDGE_DESC intermediateEdge = {};
            intermediateEdge.FromNodeIndex = currentNodeIndex;
            intermediateEdge.FromNodeOutputIndex = 0;
            intermediateEdge.ToNodeIndex = 0;
            intermediateEdge.ToNodeInputIndex = 0;
            intermediateEdges.push_back(std::move(intermediateEdge));
            ++currentNodeIndex;
        }

        DML_INPUT_GRAPH_EDGE_DESC scaleInputEdge = {};
        scaleInputEdge.GraphInputIndex = 1;
        scaleInputEdge.ToNodeIndex = scaleCastOpDesc.Desc ? currentNodeIndex : 0;
        scaleInputEdge.ToNodeInputIndex = scaleCastOpDesc.Desc ? 0 : 1;
        inputEdges.push_back(std::move(scaleInputEdge));

        if (scaleCastOpDesc.Desc)
        {
            opDescs.push_back(&scaleCastOpDesc);

            // Link the cast op to the MVN op
            DML_INTERMEDIATE_GRAPH_EDGE_DESC intermediateEdge = {};
            intermediateEdge.FromNodeIndex = currentNodeIndex;
            intermediateEdge.FromNodeOutputIndex = 0;
            intermediateEdge.ToNodeIndex = 0;
            intermediateEdge.ToNodeInputIndex = 1;
            intermediateEdges.push_back(std::move(intermediateEdge));
            ++currentNodeIndex;
        }

        if (biasDesc.Desc)
        {
            DML_INPUT_GRAPH_EDGE_DESC biasInputEdge = {};
            biasInputEdge.GraphInputIndex = 2;
            biasInputEdge.ToNodeIndex = biasCastOpDesc.Desc ? currentNodeIndex : 0;
            biasInputEdge.ToNodeInputIndex = biasCastOpDesc.Desc ? 0 : 2;
            inputEdges.push_back(std::move(biasInputEdge));

            if (biasCastOpDesc.Desc)
            {
                opDescs.push_back(&biasCastOpDesc);

                // Link the cast op to the MVN op
                DML_INTERMEDIATE_GRAPH_EDGE_DESC intermediateEdge = {};
                intermediateEdge.FromNodeIndex = currentNodeIndex;
                intermediateEdge.FromNodeOutputIndex = 0;
                intermediateEdge.ToNodeIndex = 0;
                intermediateEdge.ToNodeInputIndex = 2;
                intermediateEdges.push_back(std::move(intermediateEdge));
                ++currentNodeIndex;
            }
        }

        DML_OUTPUT_GRAPH_EDGE_DESC outputEdge = {};
        outputEdge.GraphOutputIndex = 0;
        outputEdge.FromNodeIndex = outputCastOpDesc.Desc ? currentNodeIndex : 0;
        outputEdge.FromNodeOutputIndex = 0;
        outputEdges.push_back(std::move(outputEdge));

        if (outputCastOpDesc.Desc)
        {
            opDescs.push_back(&outputCastOpDesc);

            // Link the MVN op to the cast op
            DML_INTERMEDIATE_GRAPH_EDGE_DESC intermediateEdge = {};
            intermediateEdge.FromNodeIndex = 0;
            intermediateEdge.FromNodeOutputIndex = 0;
            intermediateEdge.ToNodeIndex = currentNodeIndex;
            intermediateEdge.ToNodeInputIndex = 0;
            intermediateEdges.push_back(std::move(intermediateEdge));
            ++currentNodeIndex;
        }

        MLOperatorGraphDesc operatorGraphDesc = {};
        operatorGraphDesc.inputEdgeCount = gsl::narrow_cast<uint32_t>(inputEdges.size());
        operatorGraphDesc.inputEdges = inputEdges.data();
        operatorGraphDesc.intermediateEdgeCount = gsl::narrow_cast<uint32_t>(intermediateEdges.size());
        operatorGraphDesc.intermediateEdges = intermediateEdges.data();
        operatorGraphDesc.outputEdgeCount = gsl::narrow_cast<uint32_t>(outputEdges.size());
        operatorGraphDesc.outputEdges = outputEdges.data();
        operatorGraphDesc.nodeCount = gsl::narrow_cast<uint32_t>(opDescs.size());
        operatorGraphDesc.nodesAsOpDesc = opDescs.data();

        SetDmlOperatorGraphDesc(std::move(operatorGraphDesc), kernelCreationContext);
    }
};

void CALLBACK QueryLayerNormalization(IMLOperatorSupportQueryContextPrivate* context, /*out*/ bool* isSupported)
{
    *isSupported = context->GetOutputCount() == 1;
}

DML_OP_DEFINE_CREATION_FUNCTION(LayerNormalization, DmlOperatorLayerNormalization);
DML_OP_DEFINE_CREATION_FUNCTION(LayerNormalization17, DmlOperatorLayerNormalization);

} // namespace Dml<|MERGE_RESOLUTION|>--- conflicted
+++ resolved
@@ -55,15 +55,9 @@
         const float epsilon = kernelCreationContext.GetOptionalAttribute<float>(AttrName::Epsilon, DefaultEpsilon);
 
         int32_t onnxAxis = kernelCreationContext.GetOptionalAttribute<int32_t>(AttrName::Axis, -1);
-<<<<<<< HEAD
         uint32_t onnxInputDimCount = kernelCreationContext.GetTensorShapeDescription().GetInputTensorDimensionCount(0);
         onnxAxis = OperatorHelper::HandleNegativeAxis(onnxAxis, onnxInputDimCount);
-        std::vector<uint32_t> onnxAxes(inputShapes[0].size() - onnxAxis);
-=======
-        uint32_t inputDimCount = kernelCreationContext.GetTensorShapeDescription().GetInputTensorDimensionCount(0);
-        onnxAxis = OperatorHelper::HandleNegativeAxis(onnxAxis, inputDimCount);
-        std::vector<uint32_t> onnxAxes(static_cast<size_t>(inputDimCount) - static_cast<size_t>(onnxAxis));
->>>>>>> 8c249cc8
+        std::vector<uint32_t> onnxAxes(inputShapes[0].size() - static_cast<size_t>(onnxAxis));
         std::iota(onnxAxes.begin(), onnxAxes.end(), onnxAxis);
 
         assert(m_inputTensorDescs.size() == 3);

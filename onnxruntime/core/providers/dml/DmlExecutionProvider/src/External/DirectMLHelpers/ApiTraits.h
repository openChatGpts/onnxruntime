--- conflicted
+++ resolved
@@ -2185,7 +2185,6 @@
 };
 
 template <>
-<<<<<<< HEAD
 struct OperatorTypeTraits<(DML_OPERATOR_TYPE)DML_OPERATOR_ELEMENT_WISE_QUANTIZED_LINEAR_ADD1>
 {
     using DescType = DML_ELEMENT_WISE_QUANTIZED_LINEAR_ADD1_OPERATOR_DESC;
@@ -2194,11 +2193,12 @@
 struct OperatorTypeTraits<(DML_OPERATOR_TYPE)DML_OPERATOR_MATRIX_MULTIPLY_INTEGER_TO_FLOAT>
 {
     using DescType = DML_MATRIX_MULTIPLY_INTEGER_TO_FLOAT_OPERATOR_DESC;
-=======
+};
+
+template <>
 struct OperatorTypeTraits<(DML_OPERATOR_TYPE)DML_OPERATOR_MULTIHEAD_ATTENTION>
 {
     using DescType = DML_MULTIHEAD_ATTENTION_OPERATOR_DESC;
->>>>>>> a1bb6705
 };
 
 // Calls a visitor functor, supplying an empty operator desc corresponding to the given DML_OPERATOR_TYPE as
@@ -2701,12 +2701,9 @@
     case DML_OPERATOR_RESAMPLE2: return "DML_OPERATOR_RESAMPLE2";
     case DML_OPERATOR_RESAMPLE_GRAD1: return "DML_OPERATOR_RESAMPLE_GRAD1";
     case DML_OPERATOR_DIAGONAL_MATRIX1: return "DML_OPERATOR_DIAGONAL_MATRIX1";
-<<<<<<< HEAD
     case DML_OPERATOR_ELEMENT_WISE_QUANTIZED_LINEAR_ADD1: return "DML_OPERATOR_ELEMENT_WISE_QUANTIZED_LINEAR_ADD1";
     case DML_OPERATOR_MATRIX_MULTIPLY_INTEGER_TO_FLOAT: return "DML_OPERATOR_MATRIX_MULTIPLY_INTEGER_TO_FLOAT";
-=======
     case DML_OPERATOR_MULTIHEAD_ATTENTION: return "DML_OPERATOR_MULTIHEAD_ATTENTION";
->>>>>>> a1bb6705
     default:
         assert(false);
         return "<unknown>";

--- conflicted
+++ resolved
@@ -870,11 +870,7 @@
   // NNAPI CPU impl and NNAPI hardware accelerator impl
   if (CanSkipReshape(model_builder, node_unit, input_rank, output_rank)) {
     // Since reshape can be skipped, only register the dimension and type, with same index and new name
-<<<<<<< HEAD
-    model_builder.RegisterOperand(output, operand_indices.at(input), output_operand_type, false);
-=======
     model_builder.RegisterOperand(output, operand_indices.at(input), output_operand_type);
->>>>>>> f436d343
   } else {
     // We still need to perform a reshape here
     // Add input
@@ -886,11 +882,7 @@
     OperandType shape_operand_type(Type::TENSOR_INT32, shape_dimen);
     ORT_RETURN_IF_ERROR(model_builder.AddOperandFromPersistMemoryBuffer(shape_name, shape.data(), shape_operand_type));
     input_indices.push_back(operand_indices.at(shape_name));
-<<<<<<< HEAD
-    ORT_RETURN_IF_ERROR(model_builder.AddOperation(ANEURALNETWORKS_RESHAPE, input_indices, {output}, {output_operand_type}, {false}));
-=======
     ORT_RETURN_IF_ERROR(model_builder.AddOperation(ANEURALNETWORKS_RESHAPE, input_indices, {output}, {output_operand_type}));
->>>>>>> f436d343
   }
 
   return Status::OK();

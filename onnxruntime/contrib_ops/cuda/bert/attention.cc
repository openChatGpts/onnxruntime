--- conflicted
+++ resolved
@@ -81,30 +81,18 @@
   // TODO: use custom kernel of expand to improve the performance.
   CUBLAS_RETURN_IF_ERROR(cublasGemmHelper(
       cublas, CUBLAS_OP_N, CUBLAS_OP_N, n, m, 1, &one,
-<<<<<<< HEAD
-      reinterpret_cast<const CudaT*>(bias->template Data<T>()), n,
+      reinterpret_cast<const CudaT*>(bias->Data<T>()), n,
       GetConstOnes<CudaT>(m, GetCudaStreamFromContext(context)), 1,
       &zero, reinterpret_cast<CudaT*>(gemm_buffer.get()), n, device_prop),
       cublas, Stream(context));
-=======
-      reinterpret_cast<const CudaT*>(bias->Data<T>()), n,
-      GetConstOnes<CudaT>(m), 1,
-      &zero, reinterpret_cast<CudaT*>(gemm_buffer.get()), n, device_prop));
->>>>>>> b39257a5
 
   // Gemm, note that CUDA assumes col-major, so result(N, M) = 1 * weights x input + 1 x B.
   CUBLAS_RETURN_IF_ERROR(cublasGemmHelper(
       cublas, CUBLAS_OP_N, CUBLAS_OP_N, n, m, k, &one,
-<<<<<<< HEAD
-      reinterpret_cast<const CudaT*>(weights->template Data<T>()), n,
-      reinterpret_cast<const CudaT*>(input->template Data<T>()), k,
+      reinterpret_cast<const CudaT*>(weights->Data<T>()), n,
+      reinterpret_cast<const CudaT*>(input->Data<T>()), k,
       &one, reinterpret_cast<CudaT*>(gemm_buffer.get()), n, device_prop),
       cublas, Stream(context));
-=======
-      reinterpret_cast<const CudaT*>(weights->Data<T>()), n,
-      reinterpret_cast<const CudaT*>(input->Data<T>()), k,
-      &one, reinterpret_cast<CudaT*>(gemm_buffer.get()), n, device_prop));
->>>>>>> b39257a5
 
   size_t workSpaceSize = GetAttentionWorkspaceSize(element_size, batch_size, num_heads_, head_size, sequence_length, past_sequence_length);
   auto temp_buffer = GetScratchBuffer<void>(workSpaceSize, OrtStream(context));

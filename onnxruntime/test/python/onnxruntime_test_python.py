# Copyright (c) Microsoft Corporation. All rights reserved.
# Licensed under the MIT License.
from __future__ import annotations

import copy
import ctypes
import gc
import os
import pathlib
import platform
import queue
import sys
import threading
import unittest

import numpy as np
from helper import get_name

import onnxruntime as onnxrt
from onnxruntime.capi.onnxruntime_pybind11_state import Fail, OrtValueVector, RunOptions

# handle change from python 3.8 and on where loading a dll from the current directory needs to be explicitly allowed.
if platform.system() == "Windows" and sys.version_info.major >= 3 and sys.version_info.minor >= 8:  # noqa: YTT204
    os.add_dll_directory(os.getcwd())

available_providers = [provider for provider in onnxrt.get_available_providers()]

# TVM EP doesn't support:
# * calling Run() on different threads using the same session object
# * symbolic inputs
# * string inputs
# * byte type inputs
# * object type inputs
# * void type inputs
# * SequenceConstruct operator
# * custom operators
# * testSequenceInsert
# * testSequenceLength
available_providers_without_tvm = [
    provider for provider in onnxrt.get_available_providers() if provider not in {"TvmExecutionProvider"}
]

available_providers_without_tvm_and_tensorrt = [
    provider
    for provider in onnxrt.get_available_providers()
    if provider not in {"TvmExecutionProvider", "TensorrtExecutionProvider"}
]


class TestInferenceSession(unittest.TestCase):
    def run_model(self, session_object, run_options):
        x = np.array([[1.0, 2.0], [3.0, 4.0], [5.0, 6.0]], dtype=np.float32)
        input_name = session_object.get_inputs()[0].name
        res = session_object.run([], {input_name: x}, run_options=run_options)
        output_expected = np.array([[1.0, 4.0], [9.0, 16.0], [25.0, 36.0]], dtype=np.float32)
        np.testing.assert_allclose(output_expected, res[0], rtol=1e-05, atol=1e-08)

    def run_model_with_input(self, session_object, input_name, input_value, iter_num, queue):
        for _ in range(iter_num):
            predict = session_object.run(None, {input_name: input_value})[0]
            queue.put(max(predict.flatten().tolist()))

    def test_tvm_imported(self):
        if "TvmExecutionProvider" not in onnxrt.get_available_providers():
            return
        import tvm

        self.assertTrue(tvm is not None)

    def test_get_version_string(self):
        self.assertIsNot(onnxrt.get_version_string(), None)

    def test_get_build_info(self):
        self.assertIsNot(onnxrt.get_build_info(), None)
        self.assertIn("Build Info", onnxrt.get_build_info())

    def test_model_serialization(self):
        try:
            so = onnxrt.SessionOptions()
            so.log_severity_level = 1
            so.logid = "TestModelSerialization"
            so.optimized_model_filepath = "./PythonApiTestOptimizedModel.onnx"
            onnxrt.InferenceSession(
                get_name("mul_1.onnx"),
                sess_options=so,
                providers=["CPUExecutionProvider"],
            )
            self.assertTrue(os.path.isfile(so.optimized_model_filepath))
        except Fail as onnxruntime_error:
            if (
                str(onnxruntime_error) == "[ONNXRuntimeError] : 1 : FAIL : Unable to serialize model as it contains"
                " compiled nodes. Please disable any execution providers which generate compiled nodes."
            ):
                pass
            else:
                raise onnxruntime_error

    def test_model_serialization_with_external_initializers(self):
        try:
            so = onnxrt.SessionOptions()
            so.log_severity_level = 1
            so.logid = "TestModelSerializationWithExternalInitializers"
            so.optimized_model_filepath = "./model_with_external_initializers.onnx"
            external_initializers_file = "external_initializers.bin"
            so.add_session_config_entry(
                "session.optimized_model_external_initializers_file_name", external_initializers_file
            )
            so.add_session_config_entry("session.optimized_model_external_initializers_min_size_in_bytes", "100")
            onnxrt.InferenceSession(
                get_name("mnist.onnx"),
                sess_options=so,
                providers=["CPUExecutionProvider"],
            )
            self.assertTrue(os.path.isfile(so.optimized_model_filepath))
            self.assertTrue(os.path.isfile(external_initializers_file))
        except Fail as onnxruntime_error:
            if (
                str(onnxruntime_error) == "[ONNXRuntimeError] : 1 : FAIL : Unable to serialize model as it contains"
                " compiled nodes. Please disable any execution providers which generate compiled nodes."
            ):
                pass
            else:
                raise onnxruntime_error

    def test_model_serialization_with_external_initializers_to_directory(self):
        try:
            so = onnxrt.SessionOptions()
            so.log_severity_level = 1
            so.logid = "TestModelSerializationWithExternalInitializersToDirectory"
            directory = "./testdata/"
            so.optimized_model_filepath = os.path.join(directory, "model_with_external_initializers_in_dir.onnx")
            external_initializers_file = "external_initializers_in_dir.bin"
            so.add_session_config_entry(
                "session.optimized_model_external_initializers_file_name", external_initializers_file
            )
            so.add_session_config_entry("session.optimized_model_external_initializers_min_size_in_bytes", "100")
            onnxrt.InferenceSession(get_name("mnist.onnx"), sess_options=so, providers=["CPUExecutionProvider"])
            self.assertTrue(os.path.isfile(so.optimized_model_filepath))
            self.assertTrue(os.path.isfile(os.path.join(directory, external_initializers_file)))
        except Fail as onnxruntime_error:
            if (
                str(onnxruntime_error) == "[ONNXRuntimeError] : 1 : FAIL : Unable to serialize model as it contains"
                " compiled nodes. Please disable any execution providers which generate compiled nodes."
            ):
                pass
            else:
                raise onnxruntime_error

    def test_get_providers(self):
        self.assertTrue("CPUExecutionProvider" in onnxrt.get_available_providers())
        # get_all_providers() returns the default EP order from highest to lowest.
        # CPUExecutionProvider should always be last.
        self.assertTrue(onnxrt.get_all_providers()[-1] == "CPUExecutionProvider")
        sess = onnxrt.InferenceSession(get_name("mul_1.onnx"), providers=onnxrt.get_available_providers())
        self.assertTrue("CPUExecutionProvider" in sess.get_providers())

    def test_enabling_and_disabling_telemetry(self):
        onnxrt.disable_telemetry_events()

        # no-op on non-Windows builds
        # may be no-op on certain Windows builds based on build configuration
        onnxrt.enable_telemetry_events()

    def test_deserialization_from_path_object(self):
        # path object is allowed
        onnxrt.InferenceSession(pathlib.Path(get_name("mul_1.onnx")), providers=available_providers)

    def test_set_providers(self):
        if "CUDAExecutionProvider" in onnxrt.get_available_providers():
            sess = onnxrt.InferenceSession(get_name("mul_1.onnx"), providers=["CUDAExecutionProvider"])
            # confirm that CUDA Provider is in list of registered providers.
            self.assertTrue("CUDAExecutionProvider" in sess.get_providers())
            # reset the session and register only CPU Provider.
            sess.set_providers(["CPUExecutionProvider"])
            # confirm only CPU Provider is registered now.
            self.assertEqual(["CPUExecutionProvider"], sess.get_providers())

    def test_set_providers_with_options(self):
        if "TensorrtExecutionProvider" in onnxrt.get_available_providers():
            sess = onnxrt.InferenceSession(get_name("mul_1.onnx"), providers=["TensorrtExecutionProvider"])
            self.assertIn("TensorrtExecutionProvider", sess.get_providers())

            options = sess.get_provider_options()
            option = options["TensorrtExecutionProvider"]
            self.assertIn("device_id", option)
            self.assertIn("trt_max_partition_iterations", option)
            self.assertIn("trt_min_subgraph_size", option)
            self.assertIn("trt_max_workspace_size", option)
            self.assertIn("trt_dump_subgraphs", option)
            self.assertIn("trt_engine_cache_enable", option)
            self.assertIn("trt_engine_cache_path", option)
            self.assertIn("trt_force_sequential_engine_build", option)

            max_partition_iterations = option["trt_max_partition_iterations"]
            new_max_partition_iterations = int(max_partition_iterations) + 1
            min_subgraph_size = option["trt_min_subgraph_size"]
            new_min_subgraph_size = int(min_subgraph_size) + 1
            ori_max_workspace_size = option["trt_max_workspace_size"]
            new_max_workspace_size = int(ori_max_workspace_size) // 2

            option = {}
            option["trt_max_partition_iterations"] = new_max_partition_iterations
            option["trt_min_subgraph_size"] = new_min_subgraph_size
            option["trt_max_workspace_size"] = new_max_workspace_size
            dump_subgraphs = "true"
            option["trt_dump_subgraphs"] = dump_subgraphs
            engine_cache_enable = "true"
            option["trt_engine_cache_enable"] = engine_cache_enable
            engine_cache_path = "./engine_cache"
            option["trt_engine_cache_path"] = engine_cache_path
            force_sequential_engine_build = "true"
            option["trt_force_sequential_engine_build"] = force_sequential_engine_build
            sess.set_providers(["TensorrtExecutionProvider"], [option])

            options = sess.get_provider_options()
            option = options["TensorrtExecutionProvider"]
            self.assertEqual(
                option["trt_max_partition_iterations"],
                str(new_max_partition_iterations),
            )
            self.assertEqual(option["trt_min_subgraph_size"], str(new_min_subgraph_size))
            self.assertEqual(option["trt_max_workspace_size"], str(new_max_workspace_size))
            self.assertEqual(option["trt_dump_subgraphs"], "1")
            self.assertEqual(option["trt_engine_cache_enable"], "1")
            self.assertEqual(option["trt_engine_cache_path"], str(engine_cache_path))
            self.assertEqual(option["trt_force_sequential_engine_build"], "1")

            # We currently disable following test code since that not all test machines/GPUs have nvidia int8 capability

            """
            int8_use_native_calibration_table = "false"
            option['trt_int8_use_native_calibration_table'] = int8_use_native_calibration_table
            int8_enable = "true"
            option['trt_int8_enable'] = int8_enable
            calib_table_name = '/home/onnxruntime/table.flatbuffers' # this file is not existed
            option['trt_int8_calibration_table_name'] = calib_table_name
            with self.assertRaises(RuntimeError):
                sess.set_providers(['TensorrtExecutionProvider'], [option])
            """

        if "CUDAExecutionProvider" in onnxrt.get_available_providers():
            cuda_success = 0

            def run_base_test1():
                sess = onnxrt.InferenceSession(get_name("mul_1.onnx"), providers=["CUDAExecutionProvider"])
                self.assertTrue("CUDAExecutionProvider" in sess.get_providers())

                option1 = {"device_id": 0}
                sess.set_providers(["CUDAExecutionProvider"], [option1])
                self.assertEqual(
                    ["CUDAExecutionProvider", "CPUExecutionProvider"],
                    sess.get_providers(),
                )
                option2 = {"device_id": -1}
                with self.assertRaises(RuntimeError):
                    sess.set_providers(["CUDAExecutionProvider"], [option2])
                sess.set_providers(["CUDAExecutionProvider", "CPUExecutionProvider"], [option1, {}])
                self.assertEqual(
                    ["CUDAExecutionProvider", "CPUExecutionProvider"],
                    sess.get_providers(),
                )

            def run_base_test2():
                sess = onnxrt.InferenceSession(get_name("mul_1.onnx"), providers=["CUDAExecutionProvider"])
                self.assertIn("CUDAExecutionProvider", sess.get_providers())

                # test get/set of "gpu_mem_limit" configuration.
                options = sess.get_provider_options()
                self.assertIn("CUDAExecutionProvider", options)
                option = options["CUDAExecutionProvider"]
                self.assertIn("gpu_mem_limit", option)
                ori_mem_limit = option["gpu_mem_limit"]
                new_mem_limit = int(ori_mem_limit) // 2
                option["gpu_mem_limit"] = new_mem_limit
                sess.set_providers(["CUDAExecutionProvider"], [option])
                options = sess.get_provider_options()
                self.assertEqual(
                    options["CUDAExecutionProvider"]["gpu_mem_limit"],
                    str(new_mem_limit),
                )

                option["gpu_mem_limit"] = ori_mem_limit
                sess.set_providers(["CUDAExecutionProvider"], [option])
                options = sess.get_provider_options()
                self.assertEqual(options["CUDAExecutionProvider"]["gpu_mem_limit"], ori_mem_limit)

                def test_get_and_set_option_with_values(option_name, option_values):
                    provider_options = sess.get_provider_options()
                    self.assertIn("CUDAExecutionProvider", provider_options)
                    cuda_options = options["CUDAExecutionProvider"]
                    self.assertIn(option_name, cuda_options)
                    for option_value in option_values:
                        cuda_options[option_name] = option_value
                        sess.set_providers(["CUDAExecutionProvider"], [cuda_options])
                        new_provider_options = sess.get_provider_options()
                        self.assertEqual(
                            new_provider_options.get("CUDAExecutionProvider", {}).get(option_name),
                            str(option_value),
                        )

                test_get_and_set_option_with_values("arena_extend_strategy", ["kNextPowerOfTwo", "kSameAsRequested"])

                test_get_and_set_option_with_values("cudnn_conv_algo_search", ["DEFAULT", "EXHAUSTIVE", "HEURISTIC"])

                test_get_and_set_option_with_values("do_copy_in_default_stream", [0, 1])

                test_get_and_set_option_with_values("tunable_op_enable", ["1", "0"])

                test_get_and_set_option_with_values("tunable_op_tuning_enable", ["1", "0"])

                test_get_and_set_option_with_values("tunable_op_max_tuning_duration_ms", ["-1", "1"])

                option["gpu_external_alloc"] = "0"
                option["gpu_external_free"] = "0"
                option["gpu_external_empty_cache"] = "0"
                sess.set_providers(["CUDAExecutionProvider"], [option])
                options = sess.get_provider_options()
                self.assertEqual(options["CUDAExecutionProvider"]["gpu_external_alloc"], "0")
                self.assertEqual(options["CUDAExecutionProvider"]["gpu_external_free"], "0")
                self.assertEqual(options["CUDAExecutionProvider"]["gpu_external_empty_cache"], "0")
                #
                # Note: Tests that throw an exception leave an empty session due to how set_providers currently works,
                #       so run them last. Each set_providers call will attempt to re-create a session, so it's
                #       fine for a test that fails to run immediately after another one that fails.
                #       Alternatively a valid call to set_providers could be used to recreate the underlying session
                #       after a failed call.
                #
                option["arena_extend_strategy"] = "wrong_value"
                with self.assertRaises(RuntimeError):
                    sess.set_providers(["CUDAExecutionProvider"], [option])

                option["gpu_mem_limit"] = -1024
                with self.assertRaises(RuntimeError):
                    sess.set_providers(["CUDAExecutionProvider"], [option])

                option["gpu_mem_limit"] = 1024.1024
                with self.assertRaises(RuntimeError):
                    sess.set_providers(["CUDAExecutionProvider"], [option])

                option["gpu_mem_limit"] = "wrong_value"
                with self.assertRaises(RuntimeError):
                    sess.set_providers(["CUDAExecutionProvider"], [option])

            def get_cuda_device_count():
                num_device = ctypes.c_int()
                result = ctypes.c_int()
                error_str = ctypes.c_char_p()

                result = cuda.cuInit(0)
                result = cuda.cuDeviceGetCount(ctypes.byref(num_device))
                if result != cuda_success:
                    cuda.cuGetErrorString(result, ctypes.byref(error_str))
                    print("cuDeviceGetCount failed with error code %d: %s" % (result, error_str.value.decode()))
                    return -1

                return num_device.value

            def set_device_id_test(i):
                device = ctypes.c_int()
                result = ctypes.c_int()
                error_str = ctypes.c_char_p()

                sess = onnxrt.InferenceSession(get_name("mul_1.onnx"), providers=["CPUExecutionProvider"])
                option = {"device_id": i}
                sess.set_providers(["CUDAExecutionProvider"], [option])
                self.assertEqual(
                    ["CUDAExecutionProvider", "CPUExecutionProvider"],
                    sess.get_providers(),
                )
                result = cuda.cuCtxGetDevice(ctypes.byref(device))
                if result != cuda_success:
                    cuda.cuGetErrorString(result, ctypes.byref(error_str))
                    print(f"cuCtxGetDevice failed with error code {result}: {error_str.value.decode()}")

                self.assertEqual(result, cuda_success)
                self.assertEqual(i, device.value)

            def run_advanced_test():
                num_device = get_cuda_device_count()
                if num_device < 0:
                    return

                # Configure session to be ready to run on all available cuda devices
                for i in range(num_device):
                    set_device_id_test(i)

                sess = onnxrt.InferenceSession(get_name("mul_1.onnx"), providers=["CPUExecutionProvider"])

                # configure session with invalid option values and that should fail
                with self.assertRaises(RuntimeError):
                    option = {"device_id": num_device}
                    sess.set_providers(["CUDAExecutionProvider"], [option])
                    option = {"device_id": "invalid_value"}
                    sess.set_providers(["CUDAExecutionProvider"], [option])

                # configure session with invalid option should fail
                with self.assertRaises(RuntimeError):
                    option = {"invalid_option": 123}
                    sess.set_providers(["CUDAExecutionProvider"], [option])

            libnames = ("libcuda.so", "libcuda.dylib", "cuda.dll")
            for libname in libnames:
                try:
                    cuda = ctypes.CDLL(libname)
                    run_base_test1()
                    run_base_test2()
                    run_advanced_test()

                except OSError:  # noqa: PERF203
                    continue
                else:
                    break
            else:
                run_base_test1()
                run_base_test2()

        if "ROCMExecutionProvider" in onnxrt.get_available_providers():

            def run_rocm_options_test():
                sess = onnxrt.InferenceSession(get_name("mul_1.onnx"), providers=["ROCMExecutionProvider"])
                self.assertIn("ROCMExecutionProvider", sess.get_providers())
                options = sess.get_provider_options()

                def test_get_and_set_option_with_values(option_name, option_values):
                    provider_options = sess.get_provider_options()
                    self.assertIn("ROCMExecutionProvider", provider_options)
                    rocm_options = options["ROCMExecutionProvider"]
                    self.assertIn(option_name, rocm_options)
                    for option_value in option_values:
                        rocm_options[option_name] = option_value
                        sess.set_providers(["ROCMExecutionProvider"], [rocm_options])
                        new_provider_options = sess.get_provider_options()
                        self.assertEqual(
                            new_provider_options.get("ROCMExecutionProvider", {}).get(option_name),
                            str(option_value),
                        )

                test_get_and_set_option_with_values("tunable_op_enable", ["1", "0"])

                test_get_and_set_option_with_values("tunable_op_tuning_enable", ["1", "0"])

                test_get_and_set_option_with_values("tunable_op_max_tuning_duration_ms", ["-1", "1"])

            run_rocm_options_test()

    def test_invalid_set_providers(self):
        with self.assertRaises(RuntimeError) as context:
            sess = onnxrt.InferenceSession(get_name("mul_1.onnx"), providers=["CPUExecutionProvider"])
            sess.set_providers(["InvalidProvider"])
        self.assertTrue("Unknown Provider Type: InvalidProvider" in str(context.exception))

    def test_session_providers(self):
        if "CUDAExecutionProvider" in onnxrt.get_available_providers():
            # create session from scratch, but constrain it to only use the CPU.
            sess = onnxrt.InferenceSession(get_name("mul_1.onnx"), providers=["CPUExecutionProvider"])
            self.assertEqual(["CPUExecutionProvider"], sess.get_providers())

    def test_get_and_set_tuning_results(self):
        def get_tuning_results_for_ep(sess, ep):  # without the outer list
            tuning_results = sess.get_tuning_results()
            self.assertGreaterEqual(len(tuning_results), 1)
            tuning_results_for_this_ep = [t for t in tuning_results if t.get("ep") == ep]
            self.assertEqual(len(tuning_results_for_this_ep), 1)
            return tuning_results_for_this_ep[0]

        probe_op_sig = "probe_but_not_an_op_signature"
        probe_params_sig = "probe_but_not_an_params_signature"
        probe_value = 10000000

        def copy_tuning_results_with_probe(tr):
            tr = copy.deepcopy(tr)
            tr["results"][probe_op_sig] = {probe_params_sig: probe_value}
            return tr

        def assert_tuning_results_loaded(sess, ep):
            tr = get_tuning_results_for_ep(sess, ep)
            self.assertIn(probe_op_sig, tr["results"])
            self.assertEqual(tr["results"][probe_op_sig], {probe_params_sig: probe_value})

        def assert_tuning_results_not_loaded(sess, ep):
            tr = get_tuning_results_for_ep(sess, ep)
            self.assertNotIn(probe_op_sig, tr["results"])

        def do_test_get_and_set_tuning_results(ep):
            sess = onnxrt.InferenceSession(get_name("mul_1.onnx"), providers=[ep])
            tuning_results = get_tuning_results_for_ep(sess, ep)

            self.assertIn("ep", tuning_results)
            self.assertIn("results", tuning_results)
            self.assertIn("validators", tuning_results)
            self.assertIn("ORT_VERSION", tuning_results["validators"])
            self.assertNotIn("NOT_A_VALIDATOR_KEY", tuning_results["validators"])

            # invalid EP will be rejected
            invalid_unknown_ep = copy_tuning_results_with_probe(tuning_results)
            invalid_unknown_ep["ep"] = "UnknownEP"
            sess.set_tuning_results([invalid_unknown_ep])
            with self.assertRaises(RuntimeError) as context:
                sess.set_tuning_results([invalid_unknown_ep], error_on_invalid=True)
            self.assertIn("Cannot find execution provider UnknownEP", str(context.exception))
            assert_tuning_results_not_loaded(sess, ep)

            # missing validator key will be rejected
            mismatched_validator_key_missing = copy_tuning_results_with_probe(tuning_results)
            mismatched_validator_key_missing["validators"].pop("ORT_VERSION")
            sess.set_tuning_results([mismatched_validator_key_missing])
            with self.assertRaises(RuntimeError) as context:
                sess.set_tuning_results([mismatched_validator_key_missing], error_on_invalid=True)
            self.assertIn("ORT_VERSION", str(context.exception))
            self.assertIn("is not provided for validation", str(context.exception))
            assert_tuning_results_not_loaded(sess, ep)

            mismatched_validator_key_extra = copy_tuning_results_with_probe(tuning_results)
            mismatched_validator_key_extra["validators"]["NOT_A_VALIDATOR_KEY"] = "NOT_USED"
            sess.set_tuning_results([mismatched_validator_key_extra])
            with self.assertRaises(RuntimeError) as context:
                sess.set_tuning_results([mismatched_validator_key_extra], error_on_invalid=True)
            self.assertIn("NOT_A_VALIDATOR_KEY", str(context.exception))
            self.assertIn("is unable to consume it", str(context.exception))
            assert_tuning_results_not_loaded(sess, ep)

            validation_failure = copy_tuning_results_with_probe(tuning_results)
            validation_failure["validators"]["ORT_VERSION"] = "This is not a proper ORT_VERSION value!"
            sess.set_tuning_results([validation_failure])
            with self.assertRaises(RuntimeError) as context:
                sess.set_tuning_results([validation_failure], error_on_invalid=True)
            self.assertIn("Failed to load TuningResults", str(context.exception))
            self.assertIn("version mismatch", str(context.exception))
            assert_tuning_results_not_loaded(sess, ep)

            loadable = copy_tuning_results_with_probe(tuning_results)
            sess.set_tuning_results([loadable], error_on_invalid=True)
            assert_tuning_results_loaded(sess, ep)

        if "CUDAExecutionProvider" in onnxrt.get_available_providers():
            do_test_get_and_set_tuning_results("CUDAExecutionProvider")

        if "ROCMExecutionProvider" in onnxrt.get_available_providers():
            do_test_get_and_set_tuning_results("ROCMExecutionProvider")

    def test_run_model(self):
        sess = onnxrt.InferenceSession(get_name("mul_1.onnx"), providers=available_providers)
        x = np.array([[1.0, 2.0], [3.0, 4.0], [5.0, 6.0]], dtype=np.float32)
        input_name = sess.get_inputs()[0].name
        self.assertEqual(input_name, "X")
        input_shape = sess.get_inputs()[0].shape
        self.assertEqual(input_shape, [3, 2])
        output_name = sess.get_outputs()[0].name
        self.assertEqual(output_name, "Y")
        output_shape = sess.get_outputs()[0].shape
        self.assertEqual(output_shape, [3, 2])
        res = sess.run([output_name], {input_name: x})
        output_expected = np.array([[1.0, 4.0], [9.0, 16.0], [25.0, 36.0]], dtype=np.float32)
        np.testing.assert_allclose(output_expected, res[0], rtol=1e-05, atol=1e-08)

<<<<<<< HEAD
    def testRunAsync(self):  # noqa: N802
        event = threading.Event()
        output_expected = np.array([[1.0, 4.0], [9.0, 16.0], [25.0, 36.0]], dtype=np.float32)

        class MyData:
            def __init__(self, id):
                self.__id = id
            def get_id(self):
                return self.__id

        my_data = MyData(123456)

        def callback(res: np.ndarray, data: MyData, err: str) -> None:
            self.assertEqual(len(err), 0)
            self.assertEqual(len(res), 1)
            self.assertEqual(data.get_id(), 123456)
            np.testing.assert_allclose(output_expected, res[0], rtol=1e-05, atol=1e-08)
            event.set()

        sess = onnxrt.InferenceSession(get_name("mul_1.onnx"), providers=available_providers)

        x = np.array([[1.0, 2.0], [3.0, 4.0], [5.0, 6.0]], dtype=np.float32)
        sess.run_async(["Y"], {"X": x}, callback, my_data)

        event.wait(10)  # timeout in 10 sec
        self.assertTrue(event.is_set())

    def testRunModelFromBytes(self):  # noqa: N802
=======
    def test_run_model_from_bytes(self):
>>>>>>> 193415a1
        with open(get_name("mul_1.onnx"), "rb") as f:
            content = f.read()
        sess = onnxrt.InferenceSession(content, providers=onnxrt.get_available_providers())
        x = np.array([[1.0, 2.0], [3.0, 4.0], [5.0, 6.0]], dtype=np.float32)
        input_name = sess.get_inputs()[0].name
        self.assertEqual(input_name, "X")
        input_shape = sess.get_inputs()[0].shape
        self.assertEqual(input_shape, [3, 2])
        output_name = sess.get_outputs()[0].name
        self.assertEqual(output_name, "Y")
        output_shape = sess.get_outputs()[0].shape
        self.assertEqual(output_shape, [3, 2])
        res = sess.run([output_name], {input_name: x})
        output_expected = np.array([[1.0, 4.0], [9.0, 16.0], [25.0, 36.0]], dtype=np.float32)
        np.testing.assert_allclose(output_expected, res[0], rtol=1e-05, atol=1e-08)

    def test_run_model2(self):
        sess = onnxrt.InferenceSession(get_name("matmul_1.onnx"), providers=onnxrt.get_available_providers())
        x = np.array([[1.0, 2.0], [3.0, 4.0], [5.0, 6.0]], dtype=np.float32)
        input_name = sess.get_inputs()[0].name
        self.assertEqual(input_name, "X")
        input_shape = sess.get_inputs()[0].shape
        self.assertEqual(input_shape, [3, 2])
        output_name = sess.get_outputs()[0].name
        self.assertEqual(output_name, "Y")
        output_shape = sess.get_outputs()[0].shape
        self.assertEqual(output_shape, [3, 1])
        res = sess.run([output_name], {input_name: x})
        output_expected = np.array([[5.0], [11.0], [17.0]], dtype=np.float32)
        np.testing.assert_allclose(output_expected, res[0], rtol=1e-05, atol=1e-08)

    def test_run_model2_contiguous(self):
        sess = onnxrt.InferenceSession(get_name("matmul_1.onnx"), providers=onnxrt.get_available_providers())
        x = np.array([[2.0, 1.0], [4.0, 3.0], [6.0, 5.0]], dtype=np.float32)[:, [1, 0]]
        input_name = sess.get_inputs()[0].name
        self.assertEqual(input_name, "X")
        input_shape = sess.get_inputs()[0].shape
        self.assertEqual(input_shape, [3, 2])
        output_name = sess.get_outputs()[0].name
        self.assertEqual(output_name, "Y")
        output_shape = sess.get_outputs()[0].shape
        self.assertEqual(output_shape, [3, 1])
        res = sess.run([output_name], {input_name: x})
        output_expected = np.array([[5.0], [11.0], [17.0]], dtype=np.float32)
        np.testing.assert_allclose(output_expected, res[0], rtol=1e-05, atol=1e-08)
        xcontiguous = np.ascontiguousarray(x)
        rescontiguous = sess.run([output_name], {input_name: xcontiguous})
        np.testing.assert_allclose(output_expected, rescontiguous[0], rtol=1e-05, atol=1e-08)

    def test_run_model_multiple_threads(self):
        # Skip this test for a "pure" DML onnxruntime python wheel.
        # We keep this test enabled for instances where both DML and CUDA EPs are available
        # (Windows GPU CI pipeline has this config) - this test will pass because CUDA has higher precedence
        # than DML and the nodes are assigned to only the CUDA EP (which supports this test).
        if "DmlExecutionProvider" in available_providers and "CUDAExecutionProvider" not in available_providers:
            print(
                "Skipping testRunModelMultipleThreads as the DML EP does not support calling Run()"
                " on different threads using the same session object."
            )
        else:
            so = onnxrt.SessionOptions()
            so.log_verbosity_level = 1
            so.logid = "MultiThreadsTest"
            sess = onnxrt.InferenceSession(
                get_name("mul_1.onnx"),
                sess_options=so,
                providers=available_providers_without_tvm,
            )
            ro1 = onnxrt.RunOptions()
            ro1.logid = "thread1"
            t1 = threading.Thread(target=self.run_model, args=(sess, ro1))
            ro2 = onnxrt.RunOptions()
            ro2.logid = "thread2"
            t2 = threading.Thread(target=self.run_model, args=(sess, ro2))
            t1.start()
            t2.start()
            t1.join()
            t2.join()

        if "CUDAExecutionProvider" in available_providers:
            cuda_options = {
                "gpu_mem_limit": 2 * 1024 * 1024 * 1024,
                "arena_extend_strategy": "kSameAsRequested",
            }
            model_path = "../models/zoo/opset7/ResNet18-v2/resnet18-v2-7.onnx"
            if not os.path.exists(model_path):
                print("cannot find resnet18-v2-7.onnx")
                return
            session = onnxrt.InferenceSession(model_path, providers=[("CUDAExecutionProvider", cuda_options)])
            [thread_num, iter_num] = [4, 20]
            q = queue.Queue()
            input_name = session.get_inputs()[0].name
            input_value = np.random.rand(1, 3, 224, 224).astype(np.float32)
            workers = [
                threading.Thread(target=self.run_model_with_input, args=(session, input_name, input_value, iter_num, q))
                for idx in range(thread_num)
            ]
            for worker in workers:
                worker.start()
            for worker in workers:
                worker.join()

            result = q.get()
            while q.qsize() > 0:
                self.assertEqual(result, q.get())

    def test_list_as_input(self):
        sess = onnxrt.InferenceSession(get_name("mul_1.onnx"), providers=onnxrt.get_available_providers())
        x = np.array([[1.0, 2.0], [3.0, 4.0], [5.0, 6.0]], dtype=np.float32)
        input_name = sess.get_inputs()[0].name
        res = sess.run([], {input_name: x.tolist()})
        output_expected = np.array([[1.0, 4.0], [9.0, 16.0], [25.0, 36.0]], dtype=np.float32)
        np.testing.assert_allclose(output_expected, res[0], rtol=1e-05, atol=1e-08)

    def test_string_list_as_input(self):
        sess = onnxrt.InferenceSession(get_name("identity_string.onnx"), providers=available_providers_without_tvm)
        x = np.array(["this", "is", "identity", "test"], dtype=str).reshape((2, 2))
        x_name = sess.get_inputs()[0].name
        res = sess.run([], {x_name: x.tolist()})
        np.testing.assert_equal(x, res[0])

    def test_run_device(self):
        device = onnxrt.get_device()
        self.assertTrue("CPU" in device or "GPU" in device)

    def test_run_model_symbolic_input(self):
        sess = onnxrt.InferenceSession(get_name("matmul_2.onnx"), providers=available_providers_without_tvm)
        x = np.array([[1.0, 2.0], [3.0, 4.0], [5.0, 6.0]], dtype=np.float32)
        input_name = sess.get_inputs()[0].name
        self.assertEqual(input_name, "X")
        input_shape = sess.get_inputs()[0].shape
        # Input X has an unknown dimension.
        self.assertEqual(input_shape, ["None", 2])
        output_name = sess.get_outputs()[0].name
        self.assertEqual(output_name, "Y")
        output_shape = sess.get_outputs()[0].shape
        # Output X has an unknown dimension.
        self.assertEqual(output_shape, ["None", 1])
        res = sess.run([output_name], {input_name: x})
        output_expected = np.array([[5.0], [11.0], [17.0]], dtype=np.float32)
        np.testing.assert_allclose(output_expected, res[0], rtol=1e-05, atol=1e-08)

    def test_boolean_inputs(self):
        sess = onnxrt.InferenceSession(get_name("logicaland.onnx"), providers=available_providers)
        a = np.array([[True, True], [False, False]], dtype=bool)
        b = np.array([[True, False], [True, False]], dtype=bool)

        # input1:0 is first in the protobuf, and input:0 is second
        # and we maintain the original order.
        a_name = sess.get_inputs()[0].name
        self.assertEqual(a_name, "input1:0")
        a_shape = sess.get_inputs()[0].shape
        self.assertEqual(a_shape, [2, 2])
        a_type = sess.get_inputs()[0].type
        self.assertEqual(a_type, "tensor(bool)")

        b_name = sess.get_inputs()[1].name
        self.assertEqual(b_name, "input:0")
        b_shape = sess.get_inputs()[1].shape
        self.assertEqual(b_shape, [2, 2])
        b_type = sess.get_inputs()[0].type
        self.assertEqual(b_type, "tensor(bool)")

        output_name = sess.get_outputs()[0].name
        self.assertEqual(output_name, "output:0")
        output_shape = sess.get_outputs()[0].shape
        self.assertEqual(output_shape, [2, 2])
        output_type = sess.get_outputs()[0].type
        self.assertEqual(output_type, "tensor(bool)")

        output_expected = np.array([[True, False], [False, False]], dtype=bool)
        res = sess.run([output_name], {a_name: a, b_name: b})
        np.testing.assert_equal(output_expected, res[0])

    def test_string_input1(self):
        sess = onnxrt.InferenceSession(get_name("identity_string.onnx"), providers=available_providers_without_tvm)
        x = np.array(["this", "is", "identity", "test"], dtype=str).reshape((2, 2))

        x_name = sess.get_inputs()[0].name
        self.assertEqual(x_name, "input:0")
        x_shape = sess.get_inputs()[0].shape
        self.assertEqual(x_shape, [2, 2])
        x_type = sess.get_inputs()[0].type
        self.assertEqual(x_type, "tensor(string)")

        output_name = sess.get_outputs()[0].name
        self.assertEqual(output_name, "output:0")
        output_shape = sess.get_outputs()[0].shape
        self.assertEqual(output_shape, [2, 2])
        output_type = sess.get_outputs()[0].type
        self.assertEqual(output_type, "tensor(string)")

        res = sess.run([output_name], {x_name: x})
        np.testing.assert_equal(x, res[0])

    def test_string_input2(self):
        sess = onnxrt.InferenceSession(get_name("identity_string.onnx"), providers=available_providers_without_tvm)
        x = np.array(["Olá", "你好", "여보세요", "hello"], dtype=str).reshape((2, 2))

        x_name = sess.get_inputs()[0].name
        self.assertEqual(x_name, "input:0")
        x_shape = sess.get_inputs()[0].shape
        self.assertEqual(x_shape, [2, 2])
        x_type = sess.get_inputs()[0].type
        self.assertEqual(x_type, "tensor(string)")

        output_name = sess.get_outputs()[0].name
        self.assertEqual(output_name, "output:0")
        output_shape = sess.get_outputs()[0].shape
        self.assertEqual(output_shape, [2, 2])
        output_type = sess.get_outputs()[0].type
        self.assertEqual(output_type, "tensor(string)")

        res = sess.run([output_name], {x_name: x})
        np.testing.assert_equal(x, res[0])

    def test_input_bytes(self):
        sess = onnxrt.InferenceSession(get_name("identity_string.onnx"), providers=available_providers_without_tvm)
        x = np.array([b"this", b"is", b"identity", b"test"]).reshape((2, 2))

        x_name = sess.get_inputs()[0].name
        self.assertEqual(x_name, "input:0")
        x_shape = sess.get_inputs()[0].shape
        self.assertEqual(x_shape, [2, 2])
        x_type = sess.get_inputs()[0].type
        self.assertEqual(x_type, "tensor(string)")

        output_name = sess.get_outputs()[0].name
        self.assertEqual(output_name, "output:0")
        output_shape = sess.get_outputs()[0].shape
        self.assertEqual(output_shape, [2, 2])
        output_type = sess.get_outputs()[0].type
        self.assertEqual(output_type, "tensor(string)")

        res = sess.run([output_name], {x_name: x})
        np.testing.assert_equal(x, res[0].astype("|S8"))

    def test_input_object(self):
        sess = onnxrt.InferenceSession(get_name("identity_string.onnx"), providers=available_providers_without_tvm)
        x = np.array(["this", "is", "identity", "test"], object).reshape((2, 2))

        x_name = sess.get_inputs()[0].name
        self.assertEqual(x_name, "input:0")
        x_shape = sess.get_inputs()[0].shape
        self.assertEqual(x_shape, [2, 2])
        x_type = sess.get_inputs()[0].type
        self.assertEqual(x_type, "tensor(string)")

        output_name = sess.get_outputs()[0].name
        self.assertEqual(output_name, "output:0")
        output_shape = sess.get_outputs()[0].shape
        self.assertEqual(output_shape, [2, 2])
        output_type = sess.get_outputs()[0].type
        self.assertEqual(output_type, "tensor(string)")

        res = sess.run([output_name], {x_name: x})
        np.testing.assert_equal(x, res[0])

    def test_input_void(self):
        sess = onnxrt.InferenceSession(get_name("identity_string.onnx"), providers=available_providers_without_tvm)
        # numpy 1.20+ doesn't automatically pad the bytes based entries in the array when dtype is np.void,
        # so we use inputs where that is the case
        x = np.array([b"must", b"have", b"same", b"size"], dtype=np.void).reshape((2, 2))

        x_name = sess.get_inputs()[0].name
        self.assertEqual(x_name, "input:0")
        x_shape = sess.get_inputs()[0].shape
        self.assertEqual(x_shape, [2, 2])
        x_type = sess.get_inputs()[0].type
        self.assertEqual(x_type, "tensor(string)")

        output_name = sess.get_outputs()[0].name
        self.assertEqual(output_name, "output:0")
        output_shape = sess.get_outputs()[0].shape
        self.assertEqual(output_shape, [2, 2])
        output_type = sess.get_outputs()[0].type
        self.assertEqual(output_type, "tensor(string)")

        res = sess.run([output_name], {x_name: x})

        expr = np.array([["must", "have"], ["same", "size"]], dtype=object)
        np.testing.assert_equal(expr, res[0])

    def test_raise_wrong_num_inputs(self):
        with self.assertRaises(ValueError) as context:
            sess = onnxrt.InferenceSession(get_name("logicaland.onnx"), providers=onnxrt.get_available_providers())
            a = np.array([[True, True], [False, False]], dtype=bool)
            sess.run([], {"input:0": a})
        self.assertIn(
            "Required inputs (['input1:0']) are missing from input feed (['input:0'])", str(context.exception)
        )

    def test_model_meta(self):
        model_path = "../models/opset8/test_squeezenet/model.onnx"
        if not os.path.exists(model_path):
            return
        sess = onnxrt.InferenceSession(model_path, providers=onnxrt.get_available_providers())
        modelmeta = sess.get_modelmeta()
        self.assertEqual("onnx-caffe2", modelmeta.producer_name)
        self.assertEqual("squeezenet_old", modelmeta.graph_name)
        self.assertEqual("", modelmeta.domain)
        self.assertEqual("", modelmeta.description)
        self.assertEqual("", modelmeta.graph_description)

    def test_profiler_with_session_options(self):
        so = onnxrt.SessionOptions()
        so.enable_profiling = True
        sess = onnxrt.InferenceSession(
            get_name("mul_1.onnx"),
            sess_options=so,
            providers=onnxrt.get_available_providers(),
        )
        x = np.array([[1.0, 2.0], [3.0, 4.0], [5.0, 6.0]], dtype=np.float32)
        sess.run([], {"X": x})
        profile_file = sess.end_profiling()

        tags = ["pid", "dur", "ts", "ph", "X", "name", "args"]
        with open(profile_file) as f:
            lines = f.readlines()
            self.assertTrue("[" in lines[0])
            for i in range(1, len(lines) - 1):
                for tag in tags:
                    self.assertTrue(tag in lines[i])
            self.assertTrue("]" in lines[-1])

    def test_profiler_get_start_time_ns(self):
        def get_single_session_profiling_start_time():
            so = onnxrt.SessionOptions()
            so.enable_profiling = True
            sess = onnxrt.InferenceSession(
                get_name("mul_1.onnx"),
                sess_options=so,
                providers=onnxrt.get_available_providers(),
            )
            return sess.get_profiling_start_time_ns()

        # Get 1st profiling's start time
        start_time_1 = get_single_session_profiling_start_time()
        # Get 2nd profiling's start time
        start_time_2 = get_single_session_profiling_start_time()
        # Get 3rd profiling's start time
        start_time_3 = get_single_session_profiling_start_time()

        # Chronological profiling's start time
        self.assertTrue(start_time_1 <= start_time_2 <= start_time_3)

    def test_graph_optimization_level(self):
        opt = onnxrt.SessionOptions()
        # default should be all optimizations optimization
        self.assertEqual(opt.graph_optimization_level, onnxrt.GraphOptimizationLevel.ORT_ENABLE_ALL)
        opt.graph_optimization_level = onnxrt.GraphOptimizationLevel.ORT_ENABLE_EXTENDED
        self.assertEqual(
            opt.graph_optimization_level,
            onnxrt.GraphOptimizationLevel.ORT_ENABLE_EXTENDED,
        )
        sess = onnxrt.InferenceSession(get_name("logicaland.onnx"), sess_options=opt, providers=available_providers)
        a = np.array([[True, True], [False, False]], dtype=bool)
        b = np.array([[True, False], [True, False]], dtype=bool)

        sess.run([], {"input1:0": a, "input:0": b})

    def test_sequence_length(self):
        sess = onnxrt.InferenceSession(get_name("sequence_length.onnx"), providers=available_providers_without_tvm)
        x = [
            np.array([1.0, 0.0, 3.0, 44.0, 23.0, 11.0], dtype=np.float32).reshape((2, 3)),
            np.array([1.0, 0.0, 3.0, 44.0, 23.0, 11.0], dtype=np.float32).reshape((2, 3)),
        ]

        x_name = sess.get_inputs()[0].name
        self.assertEqual(x_name, "X")
        x_type = sess.get_inputs()[0].type
        self.assertEqual(x_type, "seq(tensor(float))")

        output_name = sess.get_outputs()[0].name
        self.assertEqual(output_name, "Y")
        output_type = sess.get_outputs()[0].type
        self.assertEqual(output_type, "tensor(int64)")

        output_expected = np.array(2, dtype=np.int64)
        res = sess.run([output_name], {x_name: x})
        self.assertEqual(output_expected, res[0])

    def test_sequence_construct(self):
        sess = onnxrt.InferenceSession(
            get_name("sequence_construct.onnx"),
            providers=available_providers_without_tvm,
        )

        self.assertEqual(sess.get_inputs()[0].type, "tensor(int64)")
        self.assertEqual(sess.get_inputs()[1].type, "tensor(int64)")

        self.assertEqual(sess.get_inputs()[0].name, "tensor1")
        self.assertEqual(sess.get_inputs()[1].name, "tensor2")

        output_name = sess.get_outputs()[0].name
        self.assertEqual(output_name, "output_sequence")
        output_type = sess.get_outputs()[0].type
        self.assertEqual(output_type, "seq(tensor(int64))")

        output_expected = [
            np.array([1, 0, 3, 44, 23, 11], dtype=np.int64).reshape((2, 3)),
            np.array([1, 2, 3, 4, 5, 6], dtype=np.int64).reshape((2, 3)),
        ]

        res = sess.run(
            [output_name],
            {
                "tensor1": np.array([1, 0, 3, 44, 23, 11], dtype=np.int64).reshape((2, 3)),
                "tensor2": np.array([1, 2, 3, 4, 5, 6], dtype=np.int64).reshape((2, 3)),
            },
        )

        np.testing.assert_array_equal(output_expected, res[0])

    def test_sequence_insert(self):
        opt = onnxrt.SessionOptions()
        opt.execution_mode = onnxrt.ExecutionMode.ORT_SEQUENTIAL
        sess = onnxrt.InferenceSession(
            get_name("sequence_insert.onnx"),
            sess_options=opt,
            providers=available_providers_without_tvm,
        )

        self.assertEqual(sess.get_inputs()[0].type, "seq(tensor(int64))")
        self.assertEqual(sess.get_inputs()[1].type, "tensor(int64)")

        self.assertEqual(sess.get_inputs()[0].name, "input_seq")
        self.assertEqual(sess.get_inputs()[1].name, "tensor")

        output_name = sess.get_outputs()[0].name
        self.assertEqual(output_name, "output_sequence")
        output_type = sess.get_outputs()[0].type
        self.assertEqual(output_type, "seq(tensor(int64))")

        output_expected = [np.array([1, 0, 3, 44, 23, 11], dtype=np.int64).reshape((2, 3))]
        res = sess.run(
            [output_name],
            {
                "tensor": np.array([1, 0, 3, 44, 23, 11], dtype=np.int64).reshape((2, 3)),
                "input_seq": [],
            },
        )
        np.testing.assert_array_equal(output_expected, res[0])

    def test_ort_execution_mode(self):
        opt = onnxrt.SessionOptions()
        self.assertEqual(opt.execution_mode, onnxrt.ExecutionMode.ORT_SEQUENTIAL)
        opt.execution_mode = onnxrt.ExecutionMode.ORT_PARALLEL
        self.assertEqual(opt.execution_mode, onnxrt.ExecutionMode.ORT_PARALLEL)

    def test_loading_session_options_from_model(self):
        try:
            os.environ["ORT_LOAD_CONFIG_FROM_MODEL"] = str(1)
            sess = onnxrt.InferenceSession(
                get_name("model_with_valid_ort_config_json.onnx"),
                providers=onnxrt.get_available_providers(),
            )
            session_options = sess.get_session_options()

            self.assertEqual(session_options.inter_op_num_threads, 5)  # from the ORT config

            self.assertEqual(session_options.intra_op_num_threads, 2)  # from the ORT config

            self.assertEqual(
                session_options.execution_mode, onnxrt.ExecutionMode.ORT_SEQUENTIAL
            )  # default option (not from the ORT config)

            self.assertEqual(
                session_options.graph_optimization_level,
                onnxrt.GraphOptimizationLevel.ORT_ENABLE_ALL,
            )  # from the ORT config

            self.assertEqual(session_options.enable_profiling, True)  # from the ORT config

        except Exception:
            raise

        finally:
            # Make sure the usage of the feature is disabled after this test
            os.environ["ORT_LOAD_CONFIG_FROM_MODEL"] = str(0)

    def test_session_options_add_free_dimension_override_by_denotation(self):
        so = onnxrt.SessionOptions()
        so.add_free_dimension_override_by_denotation("DATA_BATCH", 3)
        so.add_free_dimension_override_by_denotation("DATA_CHANNEL", 5)
        sess = onnxrt.InferenceSession(
            get_name("abs_free_dimensions.onnx"),
            sess_options=so,
            providers=onnxrt.get_available_providers(),
        )
        input_name = sess.get_inputs()[0].name
        self.assertEqual(input_name, "x")
        input_shape = sess.get_inputs()[0].shape
        # Free dims with denotations - "DATA_BATCH" and "DATA_CHANNEL" have values assigned to them.
        self.assertEqual(input_shape, [3, 5, 5])

    def test_session_options_add_free_dimension_override_by_name(self):
        so = onnxrt.SessionOptions()
        so.add_free_dimension_override_by_name("Dim1", 4)
        so.add_free_dimension_override_by_name("Dim2", 6)
        sess = onnxrt.InferenceSession(
            get_name("abs_free_dimensions.onnx"),
            sess_options=so,
            providers=onnxrt.get_available_providers(),
        )
        input_name = sess.get_inputs()[0].name
        self.assertEqual(input_name, "x")
        input_shape = sess.get_inputs()[0].shape
        # "Dim1" and "Dim2" have values assigned to them.
        self.assertEqual(input_shape, [4, 6, 5])

    def test_session_options_add_config_entry(self):
        so = onnxrt.SessionOptions()
        key = "CONFIG_KEY"
        val = "CONFIG_VAL"
        so.add_session_config_entry(key, val)
        self.assertEqual(so.get_session_config_entry(key), val)

    def test_invalid_session_options_config_entry(self):
        so = onnxrt.SessionOptions()
        invalide_key = "INVALID_KEY"
        with self.assertRaises(RuntimeError) as context:
            so.get_session_config_entry(invalide_key)
        self.assertTrue(
            "SessionOptions does not have configuration with key: " + invalide_key in str(context.exception)
        )

    def test_session_options_add_initializer(self):
        # Create an initializer and add it to a SessionOptions instance
        so = onnxrt.SessionOptions()
        # This initializer is different from the actual initializer in the model for "W"
        ortvalue_initializer = onnxrt.OrtValue.ortvalue_from_numpy(
            np.array([[2.0, 1.0], [4.0, 3.0], [6.0, 5.0]], dtype=np.float32)
        )
        # The user should manage the life cycle of this OrtValue and should keep it in scope
        # as long as any session that is going to be reliant on it is in scope
        so.add_initializer("W", ortvalue_initializer)

        # Create an InferenceSession that only uses the CPU EP and validate that it uses the
        # initializer provided via the SessionOptions instance (overriding the model initializer)
        # We only use the CPU EP because the initializer we created is on CPU and we want the model to use that
        sess = onnxrt.InferenceSession(get_name("mul_1.onnx"), sess_options=so, providers=["CPUExecutionProvider"])
        res = sess.run(
            ["Y"],
            {"X": np.array([[1.0, 2.0], [3.0, 4.0], [5.0, 6.0]], dtype=np.float32)},
        )
        self.assertTrue(
            np.array_equal(
                res[0],
                np.array([[2.0, 2.0], [12.0, 12.0], [30.0, 30.0]], dtype=np.float32),
            )
        )

    def test_session_options_add_external_initializers(self):
        # Create an external initializer data in OrtValue
        # This initializer will replace the initializer with external data reference in the graph
        ortvalue_initializer = onnxrt.OrtValue.ortvalue_from_numpy(np.array([0, 0, 1, 1]).astype(np.int64))
        so = onnxrt.SessionOptions()
        so.add_external_initializers(["Pads_not_on_disk"], [ortvalue_initializer])
        # This should not throw
        onnxrt.InferenceSession(
            get_name("model_with_external_initializer_come_from_user.onnx"),
            sess_options=so,
            providers=["CPUExecutionProvider"],
        )

    def test_register_custom_ops_library(self):
        if sys.platform.startswith("win"):
            shared_library = "custom_op_library.dll"
            if not os.path.exists(shared_library):
                raise FileNotFoundError(f"Unable to find '{shared_library}'")

        elif sys.platform.startswith("darwin"):
            shared_library = "libcustom_op_library.dylib"
            if not os.path.exists(shared_library):
                raise FileNotFoundError(f"Unable to find '{shared_library}'")

        else:
            shared_library = "./libcustom_op_library.so"
            if not os.path.exists(shared_library):
                raise FileNotFoundError(f"Unable to find '{shared_library}'")

        this = os.path.dirname(__file__)
        custom_op_model = os.path.join(this, "testdata", "custom_op_library", "custom_op_test.onnx")
        if not os.path.exists(custom_op_model):
            raise FileNotFoundError(f"Unable to find '{custom_op_model}'")

        so1 = onnxrt.SessionOptions()
        so1.register_custom_ops_library(shared_library)

        # Model loading successfully indicates that the custom op node could be resolved successfully
        sess1 = onnxrt.InferenceSession(
            custom_op_model, sess_options=so1, providers=available_providers_without_tvm_and_tensorrt
        )
        # Run with input data
        input_name_0 = sess1.get_inputs()[0].name
        input_name_1 = sess1.get_inputs()[1].name
        output_name = sess1.get_outputs()[0].name
        input_0 = np.ones((3, 5)).astype(np.float32)
        input_1 = np.zeros((3, 5)).astype(np.float32)
        res = sess1.run([output_name], {input_name_0: input_0, input_name_1: input_1})
        output_expected = np.ones((3, 5)).astype(np.float32)
        np.testing.assert_allclose(output_expected, res[0], rtol=1e-05, atol=1e-08)

        # Create an alias of SessionOptions instance
        # We will use this alias to construct another InferenceSession
        so2 = so1

        # Model loading successfully indicates that the custom op node could be resolved successfully
        onnxrt.InferenceSession(
            custom_op_model, sess_options=so2, providers=available_providers_without_tvm_and_tensorrt
        )

        # Create another SessionOptions instance with the same shared library referenced
        so3 = onnxrt.SessionOptions()
        so3.register_custom_ops_library(shared_library)
        onnxrt.InferenceSession(
            custom_op_model, sess_options=so3, providers=available_providers_without_tvm_and_tensorrt
        )

    def test_ort_value(self):
        numpy_arr_input = np.array([[1.0, 2.0], [3.0, 4.0], [5.0, 6.0]], dtype=np.float32)
        numpy_arr_output = np.array([[1.0, 4.0], [9.0, 16.0], [25.0, 36.0]], dtype=np.float32)

        def test_session_with_ortvalue_input(ortvalue):
            sess = onnxrt.InferenceSession(get_name("mul_1.onnx"), providers=onnxrt.get_available_providers())
            res = sess.run(["Y"], {"X": ortvalue})
            self.assertTrue(np.array_equal(res[0], numpy_arr_output))
            vect = sess._sess.run_with_ort_values({"X": ortvalue._get_c_value()}, ["Y"], RunOptions())
            self.assertIsInstance(vect, OrtValueVector)

        ortvalue1 = onnxrt.OrtValue.ortvalue_from_numpy(numpy_arr_input)
        self.assertEqual(ortvalue1.device_name(), "cpu")
        self.assertEqual(ortvalue1.shape(), [3, 2])
        self.assertEqual(ortvalue1.data_type(), "tensor(float)")
        self.assertEqual(ortvalue1.is_tensor(), True)
        self.assertTrue(np.array_equal(ortvalue1.numpy(), numpy_arr_input))

        # Pass in the constructed OrtValue to a session via Run() and check results
        test_session_with_ortvalue_input(ortvalue1)

        # The constructed OrtValue should still be valid after being used in a session
        self.assertTrue(np.array_equal(ortvalue1.numpy(), numpy_arr_input))

        if "CUDAExecutionProvider" in onnxrt.get_available_providers():
            ortvalue2 = onnxrt.OrtValue.ortvalue_from_numpy(numpy_arr_input, "cuda", 0)
            self.assertEqual(ortvalue2.device_name(), "cuda")
            self.assertEqual(ortvalue2.shape(), [3, 2])
            self.assertEqual(ortvalue2.data_type(), "tensor(float)")
            self.assertEqual(ortvalue2.is_tensor(), True)
            self.assertTrue(np.array_equal(ortvalue2.numpy(), numpy_arr_input))

            # Pass in the constructed OrtValue to a session via Run() and check results
            test_session_with_ortvalue_input(ortvalue2)

            # The constructed OrtValue should still be valid after being used in a session
            self.assertTrue(np.array_equal(ortvalue2.numpy(), numpy_arr_input))

    def test_ort_value_gh_issue9799(self):
        if "CUDAExecutionProvider" in onnxrt.get_available_providers():
            session = onnxrt.InferenceSession(
                get_name("identity_9799.onnx"),
                providers=onnxrt.get_available_providers(),
            )

            for seq_length in range(40, 200):
                inps = np.ones((seq_length, 16, 7, 5, 3, 3)).astype(np.float32)
                ort_val = onnxrt.OrtValue.ortvalue_from_numpy(inps, "cuda", 0)
                upstreams_onnxrt = {"input": ort_val}
                outs = session.run(output_names=["output"], input_feed=upstreams_onnxrt)[0]
                self.assertTrue(np.allclose(inps, outs))

    def test_sparse_tensor_coo_format(self):
        cpu_device = onnxrt.OrtDevice.make("cpu", 0)
        shape = [9, 9]
        values = np.array([1.0, 2.0, 3.0], dtype=np.float32)
        # Linear indices
        indices = np.array([3, 5, 15], dtype=np.int64)
        sparse_tensor = onnxrt.SparseTensor.sparse_coo_from_numpy(shape, values, indices, cpu_device)
        self.assertEqual(sparse_tensor.format(), onnxrt.OrtSparseFormat.ORT_SPARSE_COO)
        self.assertEqual(sparse_tensor.dense_shape(), shape)
        self.assertEqual(sparse_tensor.data_type(), "sparse_tensor(float)")
        self.assertEqual(sparse_tensor.device_name(), "cpu")

        # Get Data View on a numeric type.
        values_ret = sparse_tensor.values()
        self.assertFalse(values_ret.flags.writeable)
        indices_ret = sparse_tensor.as_coo_view().indices()
        self.assertFalse(indices_ret.flags.writeable)
        # Run GC to test that values_ret still exhibits expected data
        gc.collect()
        self.assertTrue(np.array_equal(values, values_ret))
        self.assertTrue(np.array_equal(indices, indices_ret))

        # Test new Ortvalue interfaces
        ort_value = onnxrt.OrtValue.ort_value_from_sparse_tensor(sparse_tensor)
        sparse_tensor = ort_value.as_sparse_tensor()
        values_ret = sparse_tensor.values()
        self.assertFalse(values_ret.flags.writeable)
        indices_ret = sparse_tensor.as_coo_view().indices()
        self.assertFalse(indices_ret.flags.writeable)
        gc.collect()

        # Test string data on cpu only, need to subst values only
        str_values = np.array(["xyz", "yxz", "zyx"], dtype=str)
        str_sparse_tensor = onnxrt.SparseTensor.sparse_coo_from_numpy(shape, str_values, indices, cpu_device)
        self.assertEqual(str_sparse_tensor.format(), onnxrt.OrtSparseFormat.ORT_SPARSE_COO)
        self.assertEqual(str_sparse_tensor.dense_shape(), shape)
        self.assertEqual(str_sparse_tensor.data_type(), "sparse_tensor(string)")
        self.assertEqual(str_sparse_tensor.device_name(), "cpu")

        # Get string values back
        str_values_ret = str_sparse_tensor.values()
        self.assertTrue(np.array_equal(str_values, str_values_ret))
        # Check indices
        str_indices_ret = str_sparse_tensor.as_coo_view().indices()
        gc.collect()
        self.assertFalse(str_indices_ret.flags.writeable)
        self.assertTrue(np.array_equal(indices, str_indices_ret))

        cuda_device = onnxrt.OrtDevice.make("cuda", 0)
        if "CUDAExecutionProvider" in onnxrt.get_available_providers():
            # Test to_cuda
            copy_on_cuda = sparse_tensor.to_cuda(cuda_device)
            self.assertEqual(copy_on_cuda.dense_shape(), shape)
            self.assertEqual(copy_on_cuda.data_type(), "sparse_tensor(float)")
            self.assertEqual(copy_on_cuda.device_name(), "cuda")

            # Test that gpu copy would fail to copy to cuda
            with self.assertRaises(RuntimeError):
                copy_on_cuda.to_cuda(cuda_device)
            # Test that string tensor copy would fail
            with self.assertRaises(RuntimeError):
                str_sparse_tensor.to_cuda(cuda_device)
        else:
            # No cuda available
            with self.assertRaises(RuntimeError):
                sparse_tensor.to_cuda(cuda_device)

    def test_sparse_tensor_csr_format(self):
        cpu_device = onnxrt.OrtDevice.make("cpu", 0)
        shape = [9, 9]
        values = np.array([1.0, 2.0, 3.0], dtype=np.float32)
        inner_indices = np.array([1, 1, 1], dtype=np.int64)
        outer_indices = np.array([0, 1, 2, 3, 3, 3, 3, 3, 3, 3], dtype=np.int64)
        sparse_tensor = onnxrt.SparseTensor.sparse_csr_from_numpy(
            shape, values, inner_indices, outer_indices, cpu_device
        )
        self.assertEqual(sparse_tensor.format(), onnxrt.OrtSparseFormat.ORT_SPARSE_CSRC)
        self.assertEqual(sparse_tensor.dense_shape(), shape)
        self.assertEqual(sparse_tensor.data_type(), "sparse_tensor(float)")
        self.assertEqual(sparse_tensor.device_name(), "cpu")

        # Test CSR(C) indices
        inner_indices_ret = sparse_tensor.as_csrc_view().inner()
        outer_indices_ret = sparse_tensor.as_csrc_view().outer()
        self.assertFalse(inner_indices_ret.flags.writeable)
        self.assertFalse(outer_indices_ret.flags.writeable)
        gc.collect()
        self.assertTrue(np.array_equal(inner_indices, inner_indices_ret))
        self.assertTrue(np.array_equal(outer_indices, outer_indices_ret))

        # Test with strings
        str_values = np.array(["xyz", "yxz", "zyx"], dtype=str)
        str_sparse_tensor = onnxrt.SparseTensor.sparse_csr_from_numpy(
            shape, str_values, inner_indices, outer_indices, cpu_device
        )
        self.assertEqual(str_sparse_tensor.format(), onnxrt.OrtSparseFormat.ORT_SPARSE_CSRC)
        self.assertEqual(str_sparse_tensor.dense_shape(), shape)
        self.assertEqual(str_sparse_tensor.data_type(), "sparse_tensor(string)")
        self.assertEqual(str_sparse_tensor.device_name(), "cpu")

        if "CUDAExecutionProvider" in onnxrt.get_available_providers():
            cuda_device = onnxrt.OrtDevice.make("cuda", 0)
            cuda_sparse_tensor = sparse_tensor.to_cuda(cuda_device)
            self.assertEqual(cuda_sparse_tensor.device_name(), "cuda")
            self.assertEqual(cuda_sparse_tensor.format(), onnxrt.OrtSparseFormat.ORT_SPARSE_CSRC)
            self.assertEqual(cuda_sparse_tensor.dense_shape(), shape)
            self.assertEqual(cuda_sparse_tensor.data_type(), "sparse_tensor(float)")

    def test_run_model_with_cuda_copy_stream(self):
        available_providers = onnxrt.get_available_providers()

        if "CUDAExecutionProvider" not in available_providers:
            print("Skipping testRunModelWithCudaCopyStream when CUDA is not available")
        else:
            # adapted from issue #4829 for a race condition when copy is not on default stream
            # note:
            # 1. if there are intermittent failure in this test, something is wrong
            # 2. it's easier to repro on slower GPU (like M60, Geforce 1070)

            # to repro #4829, set the CUDA EP do_copy_in_default_stream option to False
            providers = [
                ("CUDAExecutionProvider", {"do_copy_in_default_stream": True}),
                "CPUExecutionProvider",
            ]

            session = onnxrt.InferenceSession(get_name("issue4829.onnx"), providers=providers)
            shape = np.array([2, 2], dtype=np.int64)
            for _iteration in range(100000):
                session.run(output_names=["output"], input_feed={"shape": shape})

    def test_shared_allocator_using_create_and_register_allocator(self):
        # Create and register an arena based allocator

        # To create an OrtArenaCfg using non-default parameters, use one of below templates:
        # ort_arena_cfg = onnxrt.OrtArenaCfg(0, -1, -1, -1) - Note: doesn't expose initial_growth_chunk_size_bytes/max_power_of_two_extend_bytes option
        # ort_arena_cfg = onnxrt.OrtArenaCfg({"max_mem": -1, ""arena_extend_strategy": 1, etc..})
        ort_memory_info = onnxrt.OrtMemoryInfo(
            "Cpu",
            onnxrt.OrtAllocatorType.ORT_ARENA_ALLOCATOR,
            0,
            onnxrt.OrtMemType.DEFAULT,
        )
        # Use this option if using non-default OrtArenaCfg : onnxrt.create_and_register_allocator(ort_memory_info, ort_arena_cfg)
        onnxrt.create_and_register_allocator(ort_memory_info, None)

        # Create a session that will use the registered arena based allocator
        so1 = onnxrt.SessionOptions()
        so1.log_severity_level = 1
        so1.add_session_config_entry("session.use_env_allocators", "1")
        onnxrt.InferenceSession(
            get_name("mul_1.onnx"),
            sess_options=so1,
            providers=onnxrt.get_available_providers(),
        )

        # Create a session that will NOT use the registered arena based allocator
        so2 = onnxrt.SessionOptions()
        so2.log_severity_level = 1
        onnxrt.InferenceSession(
            get_name("mul_1.onnx"),
            sess_options=so2,
            providers=onnxrt.get_available_providers(),
        )

        if "CUDAExecutionProvider" in available_providers:
            cuda_mem_info = onnxrt.OrtMemoryInfo(
                "Cuda",
                onnxrt.OrtAllocatorType.ORT_ARENA_ALLOCATOR,
                0,
                onnxrt.OrtMemType.DEFAULT,
            )
            ort_arena_cfg = onnxrt.OrtArenaCfg(0, -1, -1, -1)
            onnxrt.create_and_register_allocator_v2("CUDAExecutionProvider", cuda_mem_info, {}, ort_arena_cfg)
            so3 = onnxrt.SessionOptions()
            so3.log_severity_level = 1
            so3.add_session_config_entry("session.use_env_allocators", "1")
            onnxrt.InferenceSession(
                get_name("mul_1.onnx"),
                sess_options=so3,
                providers=onnxrt.get_available_providers(),
            )

    def test_memory_arena_shrinkage(self):
        if platform.architecture()[0] == "32bit" or "ppc" in platform.machine() or "powerpc" in platform.machine():
            # on x86 or ppc builds, the CPU allocator does not use an arena
            print("Skipping testMemoryArenaShrinkage in 32bit or powerpc platform.")
        else:
            x = np.array([[1.0, 2.0], [3.0, 4.0], [5.0, 6.0]], dtype=np.float32)

            sess1 = onnxrt.InferenceSession(get_name("mul_1.onnx"), providers=["CPUExecutionProvider"])
            input_name = sess1.get_inputs()[0].name

            # Shrink CPU memory after execution
            ro1 = onnxrt.RunOptions()
            ro1.add_run_config_entry("memory.enable_memory_arena_shrinkage", "cpu:0")
            self.assertEqual(
                ro1.get_run_config_entry("memory.enable_memory_arena_shrinkage"),
                "cpu:0",
            )
            sess1.run([], {input_name: x}, ro1)

            available_providers = onnxrt.get_available_providers()
            if "CUDAExecutionProvider" in available_providers:
                sess2 = onnxrt.InferenceSession(get_name("mul_1.onnx"), providers=available_providers)
                input_name = sess2.get_inputs()[0].name

                # Shrink CPU and GPU memory after execution
                ro2 = onnxrt.RunOptions()
                ro2.add_run_config_entry("memory.enable_memory_arena_shrinkage", "cpu:0;gpu:0")
                self.assertEqual(
                    ro2.get_run_config_entry("memory.enable_memory_arena_shrinkage"),
                    "cpu:0;gpu:0",
                )
                sess2.run([], {input_name: x}, ro2)

    def test_check_and_normalize_provider_args(self):
        from onnxruntime.capi.onnxruntime_inference_collection import check_and_normalize_provider_args

        valid_providers = ["a", "b", "c"]

        def check_success(providers, provider_options, expected_providers, expected_provider_options):
            (
                actual_providers,
                actual_provider_options,
            ) = check_and_normalize_provider_args(providers, provider_options, valid_providers)
            self.assertEqual(actual_providers, expected_providers)
            self.assertEqual(actual_provider_options, expected_provider_options)

        check_success(None, None, [], [])

        check_success(["a"], None, ["a"], [{}])

        check_success(["a", "b"], None, ["a", "b"], [{}, {}])

        check_success([("a", {1: 2}), "b"], None, ["a", "b"], [{"1": "2"}, {}])

        check_success(["a", "b"], [{1: 2}, {}], ["a", "b"], [{"1": "2"}, {}])

        with self.assertWarns(UserWarning):
            check_success(["a", "b", "a"], [{"x": 1}, {}, {"y": 2}], ["a", "b"], [{"x": "1"}, {}])

        def check_failure(providers, provider_options):
            with self.assertRaises(ValueError):
                check_and_normalize_provider_args(providers, provider_options, valid_providers)

        # disable this test
        # provider not valid
        # check_failure(["d"], None)

        # providers not sequence
        check_failure(3, None)

        # providers value invalid
        check_failure([3], None)

        # provider_options not sequence
        check_failure(["a"], 3)

        # provider_options value invalid
        check_failure(["a"], ["not dict"])

        # providers and provider_options length mismatch
        check_failure(["a", "b"], [{1: 2}])

        # provider options unsupported mixed specification
        check_failure([("a", {1: 2})], [{3: 4}])

    def test_register_custom_e_ps_library(self):
        from onnxruntime.capi import _pybind_state as C

        available_eps = C.get_available_providers()
        # skip amd gpu build
        if "kRocmExecutionProvider" in available_eps:
            return
        if sys.platform.startswith("win"):
            shared_library = "test_execution_provider.dll"

        elif sys.platform.startswith("darwin"):
            # exclude for macos
            return

        else:
            shared_library = "./libtest_execution_provider.so"

        if not os.path.exists(shared_library):
            raise FileNotFoundError(f"Unable to find '{shared_library}'")

        this = os.path.dirname(__file__)
        custom_op_model = os.path.join(this, "testdata", "custom_execution_provider_library", "test_model.onnx")
        if not os.path.exists(custom_op_model):
            raise FileNotFoundError(f"Unable to find '{custom_op_model}'")

        session_options = C.get_default_session_options()
        sess = C.InferenceSession(session_options, custom_op_model, True, True)
        sess.initialize_session(
            ["my_ep"],
            [
                {
                    "shared_lib_path": shared_library,
                    "device_id": "1",
                    "some_config": "val",
                }
            ],
            set(),
        )
        print("Create session with customize execution provider successfully!")

    def test_create_allocator(self):
        def verify_allocator(allocator, expected_config):
            for key, val in expected_config.items():
                if key == "max_mem":
                    self.assertEqual(allocator.max_mem, val)
                elif key == "arena_extend_strategy":
                    self.assertEqual(allocator.arena_extend_strategy, val)
                elif key == "initial_chunk_size_bytes":
                    self.assertEqual(allocator.initial_chunk_size_bytes, val)
                elif key == "max_dead_bytes_per_chunk":
                    self.assertEqual(allocator.max_dead_bytes_per_chunk, val)
                elif key == "initial_growth_chunk_size_bytes":
                    self.assertEqual(allocator.initial_growth_chunk_size_bytes, val)
                elif key == "max_power_of_two_extend_bytes":
                    self.assertEqual(allocator.max_power_of_two_extend_bytes, val)
                else:
                    raise ValueError("Invalid OrtArenaCfg option: " + key)

        # Verify ordered parameter initialization
        ort_arena_cfg = onnxrt.OrtArenaCfg(8, 0, 4, 2)
        expected_allocator = {
            "max_mem": 8,
            "arena_extend_strategy": 0,
            "initial_chunk_size_bytes": 4,
            "max_dead_bytes_per_chunk": 2,
        }
        verify_allocator(ort_arena_cfg, expected_allocator)

        # Verify key-value pair initialization
        expected_kvp_allocator = {
            "max_mem": 16,
            "arena_extend_strategy": 1,
            "initial_chunk_size_bytes": 8,
            "max_dead_bytes_per_chunk": 4,
            "initial_growth_chunk_size_bytes": 2,
        }
        ort_arena_cfg_kvp = onnxrt.OrtArenaCfg(expected_kvp_allocator)
        verify_allocator(ort_arena_cfg_kvp, expected_kvp_allocator)

        # Verify key-value pair initialization
        expected_kvp_allocator = {
            "max_mem": 32,
            "arena_extend_strategy": 11,
            "initial_chunk_size_bytes": 18,
            "max_dead_bytes_per_chunk": 14,
            "initial_growth_chunk_size_bytes": 12,
            "max_power_of_two_extend_bytes": 17,
        }
        ort_arena_cfg_kvp = onnxrt.OrtArenaCfg(expected_kvp_allocator)
        verify_allocator(ort_arena_cfg_kvp, expected_kvp_allocator)


if __name__ == "__main__":
    unittest.main(verbosity=1)<|MERGE_RESOLUTION|>--- conflicted
+++ resolved
@@ -553,8 +553,7 @@
         output_expected = np.array([[1.0, 4.0], [9.0, 16.0], [25.0, 36.0]], dtype=np.float32)
         np.testing.assert_allclose(output_expected, res[0], rtol=1e-05, atol=1e-08)
 
-<<<<<<< HEAD
-    def testRunAsync(self):  # noqa: N802
+    def test_run_async(self):
         event = threading.Event()
         output_expected = np.array([[1.0, 4.0], [9.0, 16.0], [25.0, 36.0]], dtype=np.float32)
 
@@ -581,10 +580,7 @@
         event.wait(10)  # timeout in 10 sec
         self.assertTrue(event.is_set())
 
-    def testRunModelFromBytes(self):  # noqa: N802
-=======
     def test_run_model_from_bytes(self):
->>>>>>> 193415a1
         with open(get_name("mul_1.onnx"), "rb") as f:
             content = f.read()
         sess = onnxrt.InferenceSession(content, providers=onnxrt.get_available_providers())

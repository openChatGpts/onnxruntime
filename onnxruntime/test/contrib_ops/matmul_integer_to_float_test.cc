// Copyright (c) Microsoft Corporation. All rights reserved.
// Licensed under the MIT License.

#include "core/common/span_utils.h"
#include "core/framework/tensor.h"
#include "core/mlas/inc/mlas.h"
#include "core/session/inference_session.h"
#include "test/common/tensor_op_test_utils.h"
#include "test/framework/test_utils.h"
#include "test/optimizer/graph_transform_test_builder.h"
#include "test/providers/provider_test_utils.h"
#include "test/util/include/default_providers.h"
#include "core/util/qmath.h"

#include <chrono>
#include <random>

#include "gtest/gtest.h"
#include "gmock/gmock.h"

using namespace std;

namespace onnxruntime {
namespace test {

template <typename IType, typename WType, typename OType>
static void CalculateMatMulIntegerToFloat(const int64_t M, const int64_t N, const int64_t K,
                                          const std::vector<IType>& A_data, const std::vector<OType>& A_scale,
                                          const std::vector<IType>& A_zero_point, const std::vector<WType>& B_data,
                                          std::vector<OType>& B_scale, std::vector<WType>& B_zero_point,
                                          const std::vector<OType>& Bias, std::vector<float>& Y_data,
                                          bool per_column, bool has_zp, bool has_bias) {
  if (!per_column) {
    B_zero_point.resize(N, B_zero_point[0]);
    B_scale.resize(N, B_scale[0]);
  }

  for (int64_t m = 0; m < M; m++) {
    for (int64_t n = 0; n < N; n++) {
      float sum = 0.0f;
      for (int64_t k = 0; k < K; k++) {
<<<<<<< HEAD
        float A_dequantized = has_zp ?
                              (static_cast<int>(A_data[m * K + k]) - static_cast<int>(A_zero_point[0])) * A_scale[0] :
                              A_data[m * K + k] * A_scale[0];
        float B_dequantized = has_zp ?
                              (static_cast<int>(B_data[k * N + n]) - static_cast<int>(B_zero_point[n])) * B_scale[n] :
                              B_data[k * N + n] * B_scale[n];
=======
        float A_dequantized = has_zp ? (static_cast<int>(A_data[m * K + k]) - static_cast<int>(A_zero_point[0])) * A_scale[0] : A_data[m * K + k] * A_scale[0];
        float B_dequantized = has_zp ? (static_cast<int>(B_data[k * N + n]) - static_cast<int>(B_zero_point[n])) * B_scale[n] : B_data[k * N + n] * B_scale[n];
>>>>>>> bcf47d35

        sum += A_dequantized * B_dequantized;
      }
      if (has_bias) {
        sum += Bias[n];
      }
      Y_data[m * N + n] = static_cast<OType>(sum);
    }
  }
}

template <typename IType, typename WType, typename OType>
void TestMatMulIntegerToFloat(bool is_matrix_b_constant,
                              bool per_column = false,
                              bool has_zp = true,
                              bool has_bias = false) {
  // create rand inputs
  RandomValueGenerator random{};
  int64_t M = 4;
  int64_t N = 128;
  int64_t K = 128;
  std::vector<int64_t> A_dims{M, K};
  std::vector<int64_t> B_dims{K, N};
  std::vector<int64_t> Y_dims{M, K};
  std::vector<IType> A_data;
  std::vector<IType> tmp_A_data = random.Uniform<IType>(A_dims,
                                                        std::numeric_limits<IType>::lowest(),
                                                        std::numeric_limits<IType>::max());
  std::transform(tmp_A_data.begin(), tmp_A_data.end(), std::back_inserter(A_data), [](int32_t v) -> IType {
    return static_cast<IType>(v);
  });

  std::vector<WType> B_data;

  std::vector<WType> tmp_B_data;
  tmp_B_data = random.Uniform<WType>(B_dims,
<<<<<<< HEAD
                                     (constexpr(std::is_same_v<WType, int8_t>)) ?
                                     std::numeric_limits<int8_t>::lowest()/2 : std::numeric_limits<uint8_t>::lowest(),
=======
                                     std::is_signed<WType>::value ? std::numeric_limits<int8_t>::lowest() / 2 : std::numeric_limits<uint8_t>::lowest(),
>>>>>>> bcf47d35
                                     std::numeric_limits<WType>::max() / 2);
  std::transform(tmp_B_data.begin(), tmp_B_data.end(), std::back_inserter(B_data), [](int32_t v) -> WType {
    return static_cast<WType>(v);
  });

  std::vector<OType> A_scale = random.Uniform<OType>(AsSpan<int64_t>({1}), -0.1f, 0.1f);
  std::vector<IType> A_zero_point{(std::numeric_limits<IType>::lowest() + std::numeric_limits<IType>::max() + IType(2)) / 2};

  int64_t b_scale_zp_size = per_column ? B_dims.back() : 1;
  std::vector<OType> B_scale = random.Uniform<OType>(AsSpan({b_scale_zp_size}), -0.1f, 0.1f);

  std::vector<WType> B_zero_point(b_scale_zp_size);
  std::for_each(B_zero_point.begin(),
                B_zero_point.end(),
                [&random](WType& zp) {
                  zp = static_cast<WType>(random.Uniform<WType>(std::array<int64_t, 1>{1},
                                                                std::numeric_limits<WType>::lowest(),
                                                                std::numeric_limits<WType>::max())[0]);
                });

  std::vector<OType> Bias = random.Uniform<OType>(AsSpan({B_dims.back()}), -0.1f, 0.1f);

  OpTester test("MatMulIntegerToFloat", 1, onnxruntime::kMSDomain);
  test.AddInput<IType>("A", A_dims, A_data);
  test.AddInput<WType>("B", B_dims, B_data, is_matrix_b_constant);
  test.AddInput<OType>("a_scale", {1}, A_scale);
  test.AddInput<OType>("b_scale", {b_scale_zp_size}, B_scale);

  if (has_zp) {
    test.AddInput<IType>("a_zero_point", {1}, A_zero_point);
    test.AddInput<WType>("b_zero_point", {b_scale_zp_size}, B_zero_point);
  } else {
    test.AddOptionalInputEdge<IType>();
    test.AddOptionalInputEdge<WType>();
  }

  if (has_bias) {
    test.AddInput<OType>("bias", {B_dims.back()}, Bias);
  } else {
    test.AddOptionalInputEdge<OType>();
  }

  std::vector<float> Y_data(M * N);
  CalculateMatMulIntegerToFloat<IType, WType, OType>(M, N, K, A_data, A_scale, A_zero_point,
                                                     B_data, B_scale, B_zero_point, Bias, Y_data,
                                                     per_column, has_zp, has_bias);

<<<<<<< HEAD
  if (constexpr(std::is_same_v<OType, float>)) {
    test.AddOutput<float>("Y", {M, N}, Y_data);
=======
  if (std::is_same_v<OType, float>) {
    test.AddOutput<float>("Y", {M, N}, Y_data);
    test.SetOutputAbsErr("Y", 0.0001f);
    test.SetOutputRelErr("Y", 0.02f);
>>>>>>> bcf47d35
  } else {
    test.AddOutput<MLFloat16>("Y", {M, N}, ToFloat16(Y_data));
    test.SetOutputAbsErr("Y", 0.5f);
  }

  // Only DML EP supports these data type combinations for now
<<<<<<< HEAD
  if ((constexpr(std::is_same_v<OType, MLFloat16>)) ||
      (constexpr(std::is_same_v<OType, float>) &&
       constexpr(std::is_same_v<IType, int8_t>) &&
       constexpr(std::is_same_v<WType, uint8_t>))) {
=======
  if (std::is_same_v<OType, MLFloat16> ||
      (std::is_same_v<OType, float> &&
       std::is_same_v<IType, int8_t> &&
       std::is_same_v<WType, uint8_t>)) {
>>>>>>> bcf47d35
    std::vector<std::unique_ptr<IExecutionProvider>> execution_providers;
    execution_providers.push_back(DefaultDmlExecutionProvider());
    test.Run(OpTester::ExpectResult::kExpectSuccess, "", {}, nullptr, &execution_providers);
  } else {
    test.Run();
  }
}

template <typename IType, typename WType, typename OType, bool HasZeroPoint, bool HasBias>
void RunMatMulIntegerToFloatTest() {
  TestMatMulIntegerToFloat<IType, WType, OType>(
      false,        /*is_matrix_b_constant*/
      false,        /*per_column*/
      HasZeroPoint, /*has_zp*/
      HasBias       /*has_bias*/
  );

  TestMatMulIntegerToFloat<IType, WType, OType>(
      true,         /*is_matrix_b_constant*/
      false,        /*per_column*/
      HasZeroPoint, /*has_zp*/
      HasBias       /*has_bias*/
  );

  TestMatMulIntegerToFloat<IType, WType, OType>(
      false,        /*is_matrix_b_constant*/
      true,         /*per_column*/
      HasZeroPoint, /*has_zp*/
      HasBias       /*has_bias*/
  );

  TestMatMulIntegerToFloat<IType, WType, OType>(
      true,         /*is_matrix_b_constant*/
      true,         /*per_column*/
      HasZeroPoint, /*has_zp*/
      HasBias       /*has_bias*/
  );
}

TEST(MatMulIntegerToFloat, HasZeroPoint_NoBias_test_S8S8) {
  RunMatMulIntegerToFloatTest<int8_t, int8_t, float, true, false>();
}

TEST(MatMulIntegerToFloat, NoZeroPoint_HasBias_test_S8S8) {
  RunMatMulIntegerToFloatTest<int8_t, int8_t, float, false, true>();
}

TEST(MatMulIntegerToFloat, NoZeroPoint_NoBias_test_S8S8) {
  RunMatMulIntegerToFloatTest<int8_t, int8_t, float, false, false>();
}

TEST(MatMulIntegerToFloat, HasZeroPoint_HasBias_test_S8S8) {
  RunMatMulIntegerToFloatTest<int8_t, int8_t, float, true, true>();
}

TEST(MatMulIntegerToFloat, HasZeroPoint_NoBias_test_U8U8) {
  RunMatMulIntegerToFloatTest<uint8_t, uint8_t, float, true, false>();
}

TEST(MatMulIntegerToFloat, NoZeroPoint_HasBias_test_U8U8) {
  RunMatMulIntegerToFloatTest<uint8_t, uint8_t, float, false, true>();
}

TEST(MatMulIntegerToFloat, NoZeroPoint_NoBias_test_U8U8) {
  RunMatMulIntegerToFloatTest<uint8_t, uint8_t, float, false, false>();
}

TEST(MatMulIntegerToFloat, HasZeroPoint_HasBias_test_U8X8) {
  RunMatMulIntegerToFloatTest<uint8_t, uint8_t, float, true, true>();
}

TEST(MatMulIntegerToFloat, HasZeroPoint_NoBias_test_U8S8) {
  RunMatMulIntegerToFloatTest<uint8_t, int8_t, float, true, false>();
}

TEST(MatMulIntegerToFloat, NoZeroPoint_HasBias_test_U8S8) {
  RunMatMulIntegerToFloatTest<uint8_t, int8_t, float, false, true>();
}

TEST(MatMulIntegerToFloat, NoZeroPoint_NoBias_test_U8S8) {
  RunMatMulIntegerToFloatTest<uint8_t, int8_t, float, false, false>();
}

TEST(MatMulIntegerToFloat, HasZeroPoint_HasBias_test_U8S8) {
  RunMatMulIntegerToFloatTest<uint8_t, int8_t, float, true, true>();
}

// DML EP supports Float16 output type and Signed A Matrix and Unsigned B Matric for Float32 output
#if defined(USE_DML)

TEST(MatMulIntegerToFloat, HasZeroPoint_NoBias_test_S8U8) {
  RunMatMulIntegerToFloatTest<int8_t, uint8_t, float, true, false>();
}

TEST(MatMulIntegerToFloat, NoZeroPoint_HasBias_test_S8U8) {
  RunMatMulIntegerToFloatTest<int8_t, uint8_t, float, false, true>();
}

TEST(MatMulIntegerToFloat, NoZeroPoint_NoBias_test_S8U8) {
  RunMatMulIntegerToFloatTest<int8_t, uint8_t, float, false, false>();
}

TEST(MatMulIntegerToFloat, HasZeroPoint_HasBias_test_S8U8) {
  RunMatMulIntegerToFloatTest<int8_t, int8_t, float, true, true>();
}

TEST(MatMulIntegerToFloat, MatMulIntegerToFloat_FP16_U8U8) {
  OpTester test("MatMulIntegerToFloat", 1, kMSDomain);
  int64_t M = 5;
  int64_t N = 5;
  int64_t K = 2;

  std::vector<uint8_t> A_data = {1, 5, 2, 1, 9,
                                 1, 1, 3, 7, 2};
  std::vector<uint8_t> B_data = {3, 7, 2, 1, 1,
                                 2, 1, 9, 1, 1};
  std::vector<MLFloat16> A_scale = ToFloat16({3.0f});
  std::vector<MLFloat16> B_scale = ToFloat16({2.0f});
  test.AddInput<uint8_t>("A", {M, K}, A_data);
  test.AddInput<uint8_t>("B", {K, N}, B_data);
  std::vector<uint8_t> A_zero_point = {1};
  std::vector<uint8_t> B_zero_point = {1};

  test.AddInput<MLFloat16>("a_scale", {1}, A_scale);
  test.AddInput<MLFloat16>("b_scale", {1}, B_scale);
  test.AddInput<uint8_t>("a_zero_point", {1}, A_zero_point);
  test.AddInput<uint8_t>("b_zero_point", {1}, B_zero_point);

  std::vector<float> Y_data(M * N);
  CalculateMatMulIntegerToFloat<uint8_t, uint8_t, MLFloat16>(M, N, K, A_data, A_scale, A_zero_point,
                                                             B_data, B_scale, B_zero_point, {}, Y_data,
                                                             false, true, false);

  test.AddOutput<MLFloat16>("Y", {M, N}, ToFloat16(Y_data));
  std::vector<std::unique_ptr<IExecutionProvider>> execution_providers;
  execution_providers.push_back(DefaultDmlExecutionProvider());
  test.Run(OpTester::ExpectResult::kExpectSuccess, "", {}, nullptr, &execution_providers);
}

TEST(MatMulIntegerToFloat, MatMulIntegerToFloat_FP16_U8S8) {
  OpTester test("MatMulIntegerToFloat", 1, kMSDomain);
  int64_t M = 5;
  int64_t N = 5;
  int64_t K = 2;

  std::vector<uint8_t> A_data = {3, 7, 2, 1, 1,
                                 2, 1, 9, 1, 1};
  std::vector<int8_t> B_data = {2, -1, -9, 1, 1,
                                -1, 0, -3, 1, -4};
  std::vector<MLFloat16> A_scale = ToFloat16({-4.0f});
  std::vector<MLFloat16> B_scale = ToFloat16({2.0f});
  test.AddInput<uint8_t>("A", {M, K}, A_data);
  test.AddInput<int8_t>("B", {K, N}, B_data);
  std::vector<uint8_t> A_zero_point = {1};
  std::vector<int8_t> B_zero_point = {3};
  std::vector<MLFloat16> Bias = ToFloat16({11.0f, -17.0f, 1.0f, -3.0f, 12.0f});

  test.AddInput<MLFloat16>("a_scale", {1}, A_scale);
  test.AddInput<MLFloat16>("b_scale", {1}, B_scale);
  test.AddInput<uint8_t>("a_zero_point", {1}, A_zero_point);
  test.AddInput<int8_t>("b_zero_point", {1}, B_zero_point);

  std::vector<float> Y_data(M * N);
  CalculateMatMulIntegerToFloat<uint8_t, int8_t, MLFloat16>(M, N, K, A_data, A_scale, A_zero_point,
                                                            B_data, B_scale, B_zero_point, {}, Y_data,
                                                            false, true, false);

  test.AddOutput<MLFloat16>("Y", {M, N}, ToFloat16(Y_data));

  std::vector<std::unique_ptr<IExecutionProvider>> execution_providers;
  execution_providers.push_back(DefaultDmlExecutionProvider());
  test.Run(OpTester::ExpectResult::kExpectSuccess, "", {}, nullptr, &execution_providers);
}

TEST(MatMulIntegerToFloat, MatMulIntegerToFloat_FP16_S8S8) {
  OpTester test("MatMulIntegerToFloat", 1, kMSDomain);
  int64_t M = 5;
  int64_t N = 5;
  int64_t K = 2;

  std::vector<int8_t> A_data = {3, 7, -2, 1, 1,
                                2, -1, -9, 1, 1};
  std::vector<int8_t> B_data = {2, -1, -9, 1, 1,
                                -1, 0, -3, 1, -4};
  std::vector<MLFloat16> A_scale = ToFloat16({-4.0f});
  std::vector<MLFloat16> B_scale = ToFloat16({2.0f});
  test.AddInput<int8_t>("A", {M, K}, A_data);
  test.AddInput<int8_t>("B", {K, N}, B_data);
  std::vector<int8_t> A_zero_point = {-1};
  std::vector<int8_t> B_zero_point = {3};
  std::vector<MLFloat16> Bias = ToFloat16({11.0f, -17.0f, 1.0f, -3.0f, 12.0f});

  test.AddInput<MLFloat16>("a_scale", {1}, A_scale);
  test.AddInput<MLFloat16>("b_scale", {1}, B_scale);
  test.AddInput<int8_t>("a_zero_point", {1}, A_zero_point);
  test.AddInput<int8_t>("b_zero_point", {1}, B_zero_point);
  test.AddInput<MLFloat16>("bias", {N}, Bias);

  std::vector<float> Y_data(M * N);
  CalculateMatMulIntegerToFloat<int8_t, int8_t, MLFloat16>(M, N, K, A_data, A_scale, A_zero_point,
                                                           B_data, B_scale, B_zero_point, Bias, Y_data,
                                                           false, true, true);

  test.AddOutput<MLFloat16>("Y", {M, N}, ToFloat16(Y_data));

  std::vector<std::unique_ptr<IExecutionProvider>> execution_providers;
  execution_providers.push_back(DefaultDmlExecutionProvider());
  test.Run(OpTester::ExpectResult::kExpectSuccess, "", {}, nullptr, &execution_providers);
}

TEST(MatMulIntegerToFloat, MatMulIntegerToFloat_FP16_S8U8) {
  OpTester test("MatMulIntegerToFloat", 1, kMSDomain);
  int64_t M = 5;
  int64_t N = 5;
  int64_t K = 2;

  std::vector<int8_t> A_data = {3, 7, -2, 1, 1,
                                2, -1, -9, 1, 1};
  std::vector<uint8_t> B_data = {3, 7, 2, 1, 1,
                                 2, 1, 9, 1, 1};
  std::vector<MLFloat16> A_scale = ToFloat16({-4.0f});
  std::vector<MLFloat16> B_scale = ToFloat16({2.0f});
  test.AddInput<int8_t>("A", {M, K}, A_data);
  test.AddInput<uint8_t>("B", {K, N}, B_data);
  std::vector<int8_t> A_zero_point = {-1};
  std::vector<uint8_t> B_zero_point = {1};
  std::vector<MLFloat16> Bias = ToFloat16({11.0f, -17.0f, 1.0f, -3.0f, 12.0f});

  test.AddInput<MLFloat16>("a_scale", {1}, A_scale);
  test.AddInput<MLFloat16>("b_scale", {1}, B_scale);
  test.AddInput<int8_t>("a_zero_point", {1}, A_zero_point);
  test.AddInput<uint8_t>("b_zero_point", {1}, B_zero_point);
  test.AddInput<MLFloat16>("bias", {N}, Bias);

  std::vector<float> Y_data(M * N);
  CalculateMatMulIntegerToFloat<int8_t, uint8_t, MLFloat16>(M, N, K, A_data, A_scale, A_zero_point,
                                                            B_data, B_scale, B_zero_point, Bias, Y_data,
                                                            false, true, true);

  test.AddOutput<MLFloat16>("Y", {M, N}, ToFloat16(Y_data));

  std::vector<std::unique_ptr<IExecutionProvider>> execution_providers;
  execution_providers.push_back(DefaultDmlExecutionProvider());
  test.Run(OpTester::ExpectResult::kExpectSuccess, "", {}, nullptr, &execution_providers);
}

TEST(MatMulIntegerToFloat, MatMulIntegerToFloat_FP16) {
  OpTester test("MatMulIntegerToFloat", 1, kMSDomain);
  int64_t M = 2;
  int64_t N = 2;
  int64_t K = 3;

  std::vector<int8_t> A_data = {11, -2, 5,
                                -1, 3, 10};
  std::vector<int8_t> B_data = {-13, -2,
                                9, 55,
                                -1, 23};
  std::vector<MLFloat16> A_scale = ToFloat16({0.910f});
  std::vector<MLFloat16> B_scale = ToFloat16({1.10f, 1.123f});

  std::vector<int8_t> A_zero_point = {113};
  std::vector<int8_t> B_zero_point = {98, 71};

  std::vector<MLFloat16> Bias = ToFloat16({0.10f, 1.123f});

  test.AddInput<int8_t>("A", {M, K}, A_data);
  test.AddInput<int8_t>("B", {K, N}, B_data);

  test.AddInput<MLFloat16>("a_scale", {}, {A_scale});
  test.AddInput<MLFloat16>("b_scale", {N}, B_scale);
  test.AddInput<int8_t>("a_zero_point", {}, {A_zero_point});
  test.AddInput<int8_t>("b_zero_point", {N}, B_zero_point);
  test.AddInput<MLFloat16>("bias", {N}, Bias);

  std::vector<float> Y_data(M * N);
  CalculateMatMulIntegerToFloat<int8_t, int8_t, MLFloat16>(M, N, K, A_data, A_scale, A_zero_point,
                                                           B_data, B_scale, B_zero_point, Bias, Y_data,
                                                           true, true, true);

  test.AddOutput<MLFloat16>("Y", {M, N}, ToFloat16(Y_data));
  test.SetOutputRelErr("Y", 2e-2f);
  std::vector<std::unique_ptr<IExecutionProvider>> execution_providers;
  execution_providers.push_back(DefaultDmlExecutionProvider());
  test.Run(OpTester::ExpectResult::kExpectSuccess, "", {}, nullptr, &execution_providers);
}
#endif

TEST(MatMulIntegerToFloat, MatMulInteger_With_ZeroPoint) {
  auto test_case = [&](const std::vector<int64_t>& input_shape,
                       const std::vector<int64_t>& weights_shape,
                       const std::vector<int64_t>& b_scale_zp_shape) {
    auto build_test_case = [&](ModelTestBuilder& builder) {
      auto* input_arg = builder.MakeInput<uint8_t>(input_shape,
                                                   std::numeric_limits<uint8_t>::min(),
                                                   std::numeric_limits<uint8_t>::max());
      auto* output_arg = builder.MakeOutput();
      auto* weight = builder.MakeInitializer<int8_t>(weights_shape,
                                                     std::numeric_limits<int8_t>::min() / 2,
                                                     std::numeric_limits<int8_t>::max() / 2);

      // add MatMulInteger
      auto* matmul_integer_output = builder.MakeIntermediate();
      auto* A_zp_arg = builder.MakeInput<uint8_t>({1},
                                                  std::numeric_limits<uint8_t>::min(),
                                                  std::numeric_limits<uint8_t>::max());
      auto* B_zp_arg = builder.MakeInput<int8_t>(b_scale_zp_shape,
                                                 std::numeric_limits<int8_t>::min() / 2,
                                                 std::numeric_limits<int8_t>::max() / 2);
      builder.AddNode("MatMulInteger", {input_arg, weight, A_zp_arg, B_zp_arg}, {matmul_integer_output});

      // add Cast
      auto* cast_output = builder.MakeIntermediate();
      Node& cast_node = builder.AddNode("Cast", {matmul_integer_output}, {cast_output});
      cast_node.AddAttribute("to", (int64_t)1);

      // add Mul1
      auto* A_scale_arg = builder.MakeInput<float>({1}, -0.1f, 0.f);
      auto* B_scale_arg = builder.MakeInput<float>(b_scale_zp_shape, -0.1f, 0.f);
      auto* mul1_output = builder.MakeIntermediate();
      builder.AddNode("Mul", {A_scale_arg, B_scale_arg}, {mul1_output});

      // add Mul2
      builder.AddNode("Mul", {mul1_output, cast_output}, {output_arg});
    };

    auto check_mp_reshape_graph = [&](InferenceSessionWrapper& session) {
      auto op_to_count = CountOpsInGraph(session.GetGraph());
      EXPECT_EQ(op_to_count["com.microsoft.MatMulIntegerToFloat"], 1);
    };

    TransformerTester(build_test_case,
                      check_mp_reshape_graph,
                      TransformerLevel::Level1,
                      TransformerLevel::Level2,
                      12 /*opset_version*/,
                      1e-5 /*per_sample_tolerance*/,
                      1e-5 /*relative_per_sample_tolerance*/);
  };

  // Scale Scalar
  test_case({5, 4, 3}, {3, 4}, {1});

  // 2D B per-column
  test_case({5, 4, 3}, {3, 4}, {4});
  test_case({5, 4, 3}, {3, 4}, {1, 4});

  // ND B per-column
  test_case({15, 14, 13}, {15, 13, 27}, {15, 1, 27});
}

}  // namespace test
}  // namespace onnxruntime<|MERGE_RESOLUTION|>--- conflicted
+++ resolved
@@ -39,17 +39,8 @@
     for (int64_t n = 0; n < N; n++) {
       float sum = 0.0f;
       for (int64_t k = 0; k < K; k++) {
-<<<<<<< HEAD
-        float A_dequantized = has_zp ?
-                              (static_cast<int>(A_data[m * K + k]) - static_cast<int>(A_zero_point[0])) * A_scale[0] :
-                              A_data[m * K + k] * A_scale[0];
-        float B_dequantized = has_zp ?
-                              (static_cast<int>(B_data[k * N + n]) - static_cast<int>(B_zero_point[n])) * B_scale[n] :
-                              B_data[k * N + n] * B_scale[n];
-=======
         float A_dequantized = has_zp ? (static_cast<int>(A_data[m * K + k]) - static_cast<int>(A_zero_point[0])) * A_scale[0] : A_data[m * K + k] * A_scale[0];
         float B_dequantized = has_zp ? (static_cast<int>(B_data[k * N + n]) - static_cast<int>(B_zero_point[n])) * B_scale[n] : B_data[k * N + n] * B_scale[n];
->>>>>>> bcf47d35
 
         sum += A_dequantized * B_dequantized;
       }
@@ -86,12 +77,7 @@
 
   std::vector<WType> tmp_B_data;
   tmp_B_data = random.Uniform<WType>(B_dims,
-<<<<<<< HEAD
-                                     (constexpr(std::is_same_v<WType, int8_t>)) ?
-                                     std::numeric_limits<int8_t>::lowest()/2 : std::numeric_limits<uint8_t>::lowest(),
-=======
                                      std::is_signed<WType>::value ? std::numeric_limits<int8_t>::lowest() / 2 : std::numeric_limits<uint8_t>::lowest(),
->>>>>>> bcf47d35
                                      std::numeric_limits<WType>::max() / 2);
   std::transform(tmp_B_data.begin(), tmp_B_data.end(), std::back_inserter(B_data), [](int32_t v) -> WType {
     return static_cast<WType>(v);
@@ -139,32 +125,20 @@
                                                      B_data, B_scale, B_zero_point, Bias, Y_data,
                                                      per_column, has_zp, has_bias);
 
-<<<<<<< HEAD
-  if (constexpr(std::is_same_v<OType, float>)) {
-    test.AddOutput<float>("Y", {M, N}, Y_data);
-=======
   if (std::is_same_v<OType, float>) {
     test.AddOutput<float>("Y", {M, N}, Y_data);
     test.SetOutputAbsErr("Y", 0.0001f);
     test.SetOutputRelErr("Y", 0.02f);
->>>>>>> bcf47d35
   } else {
     test.AddOutput<MLFloat16>("Y", {M, N}, ToFloat16(Y_data));
     test.SetOutputAbsErr("Y", 0.5f);
   }
 
   // Only DML EP supports these data type combinations for now
-<<<<<<< HEAD
-  if ((constexpr(std::is_same_v<OType, MLFloat16>)) ||
-      (constexpr(std::is_same_v<OType, float>) &&
-       constexpr(std::is_same_v<IType, int8_t>) &&
-       constexpr(std::is_same_v<WType, uint8_t>))) {
-=======
   if (std::is_same_v<OType, MLFloat16> ||
       (std::is_same_v<OType, float> &&
        std::is_same_v<IType, int8_t> &&
        std::is_same_v<WType, uint8_t>)) {
->>>>>>> bcf47d35
     std::vector<std::unique_ptr<IExecutionProvider>> execution_providers;
     execution_providers.push_back(DefaultDmlExecutionProvider());
     test.Run(OpTester::ExpectResult::kExpectSuccess, "", {}, nullptr, &execution_providers);
@@ -202,6 +176,106 @@
       HasZeroPoint, /*has_zp*/
       HasBias       /*has_bias*/
   );
+}
+
+TEST(MatMulIntegerToFloat, HasZeroPoint_NoBias_test_S8S8) {
+  RunMatMulIntegerToFloatTest<int8_t, int8_t, float, true, false>();
+}
+
+TEST(MatMulIntegerToFloat, NoZeroPoint_HasBias_test_S8S8) {
+  RunMatMulIntegerToFloatTest<int8_t, int8_t, float, false, true>();
+}
+
+TEST(MatMulIntegerToFloat, NoZeroPoint_NoBias_test_S8S8) {
+  RunMatMulIntegerToFloatTest<int8_t, int8_t, float, false, false>();
+}
+
+TEST(MatMulIntegerToFloat, HasZeroPoint_HasBias_test_S8S8) {
+  RunMatMulIntegerToFloatTest<int8_t, int8_t, float, true, true>();
+}
+
+TEST(MatMulIntegerToFloat, HasZeroPoint_NoBias_test_U8U8) {
+  RunMatMulIntegerToFloatTest<uint8_t, uint8_t, float, true, false>();
+}
+
+TEST(MatMulIntegerToFloat, NoZeroPoint_HasBias_test_U8U8) {
+  RunMatMulIntegerToFloatTest<uint8_t, uint8_t, float, false, true>();
+}
+
+TEST(MatMulIntegerToFloat, NoZeroPoint_NoBias_test_U8U8) {
+  RunMatMulIntegerToFloatTest<uint8_t, uint8_t, float, false, false>();
+}
+
+TEST(MatMulIntegerToFloat, HasZeroPoint_HasBias_test_U8X8) {
+  RunMatMulIntegerToFloatTest<uint8_t, uint8_t, float, true, true>();
+}
+
+TEST(MatMulIntegerToFloat, HasZeroPoint_NoBias_test_U8S8) {
+  RunMatMulIntegerToFloatTest<uint8_t, int8_t, float, true, false>();
+}
+
+TEST(MatMulIntegerToFloat, NoZeroPoint_HasBias_test_U8S8) {
+  RunMatMulIntegerToFloatTest<uint8_t, int8_t, float, false, true>();
+}
+
+TEST(MatMulIntegerToFloat, NoZeroPoint_NoBias_test_U8S8) {
+  RunMatMulIntegerToFloatTest<uint8_t, int8_t, float, false, false>();
+}
+
+TEST(MatMulIntegerToFloat, HasZeroPoint_HasBias_test_U8S8) {
+  RunMatMulIntegerToFloatTest<uint8_t, int8_t, float, true, true>();
+}
+
+// DML EP supports Float16 output type and Signed A Matrix and Unsigned B Matric for Float32 output
+#if defined(USE_DML)
+
+TEST(MatMulIntegerToFloat, HasZeroPoint_NoBias_test_S8U8) {
+  RunMatMulIntegerToFloatTest<int8_t, uint8_t, float, true, false>();
+}
+
+TEST(MatMulIntegerToFloat, NoZeroPoint_HasBias_test_S8U8) {
+  RunMatMulIntegerToFloatTest<int8_t, uint8_t, float, false, true>();
+}
+
+TEST(MatMulIntegerToFloat, NoZeroPoint_NoBias_test_S8U8) {
+  RunMatMulIntegerToFloatTest<int8_t, uint8_t, float, false, false>();
+}
+
+TEST(MatMulIntegerToFloat, HasZeroPoint_HasBias_test_S8U8) {
+  RunMatMulIntegerToFloatTest<int8_t, int8_t, float, true, true>();
+}
+
+TEST(MatMulIntegerToFloat, MatMulIntegerToFloat_FP16_U8U8) {
+  OpTester test("MatMulIntegerToFloat", 1, kMSDomain);
+  int64_t M = 5;
+  int64_t N = 5;
+  int64_t K = 2;
+
+  std::vector<uint8_t> A_data = {1, 5, 2, 1, 9,
+                                 1, 1, 3, 7, 2};
+  std::vector<uint8_t> B_data = {3, 7, 2, 1, 1,
+                                 2, 1, 9, 1, 1};
+  std::vector<MLFloat16> A_scale = ToFloat16({3.0f});
+  std::vector<MLFloat16> B_scale = ToFloat16({2.0f});
+  test.AddInput<uint8_t>("A", {M, K}, A_data);
+  test.AddInput<uint8_t>("B", {K, N}, B_data);
+  std::vector<uint8_t> A_zero_point = {1};
+  std::vector<uint8_t> B_zero_point = {1};
+
+  test.AddInput<MLFloat16>("a_scale", {1}, A_scale);
+  test.AddInput<MLFloat16>("b_scale", {1}, B_scale);
+  test.AddInput<uint8_t>("a_zero_point", {1}, A_zero_point);
+  test.AddInput<uint8_t>("b_zero_point", {1}, B_zero_point);
+
+  std::vector<float> Y_data(M * N);
+  CalculateMatMulIntegerToFloat<uint8_t, uint8_t, MLFloat16>(M, N, K, A_data, A_scale, A_zero_point,
+                                                             B_data, B_scale, B_zero_point, {}, Y_data,
+                                                             false, true, false);
+
+  test.AddOutput<MLFloat16>("Y", {M, N}, ToFloat16(Y_data));
+  std::vector<std::unique_ptr<IExecutionProvider>> execution_providers;
+  execution_providers.push_back(DefaultDmlExecutionProvider());
+  test.Run(OpTester::ExpectResult::kExpectSuccess, "", {}, nullptr, &execution_providers);
 }
 
 TEST(MatMulIntegerToFloat, HasZeroPoint_NoBias_test_S8S8) {
